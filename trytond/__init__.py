--- conflicted
+++ resolved
@@ -5,12 +5,7 @@
 import warnings
 from email import charset
 
-<<<<<<< HEAD
-__version__ = "4.2.5"
-logger = logging.getLogger(__name__)
-=======
 __version__ = "4.4.2"
->>>>>>> ab6cbb54
 
 os.environ['TZ'] = 'UTC'
 if hasattr(time, 'tzset'):
