--- conflicted
+++ resolved
@@ -5,11 +5,7 @@
 import logging
 from email import charset
 
-<<<<<<< HEAD
-__version__ = "4.0.6"
-=======
 __version__ = "4.2.1"
->>>>>>> e21cf67b
 logger = logging.getLogger(__name__)
 
 os.environ['TZ'] = 'UTC'
