--- conflicted
+++ resolved
@@ -6,7 +6,7 @@
 from trytond.report import Report
 from trytond.tools import exec_command_pipe
 from trytond.backend import TableHandler
-from trytond.pyson import Eval, Equal, Not, Bool
+from trytond.pyson import Eval, Not, Bool
 from trytond.transaction import Transaction
 from trytond.pool import Pool
 
@@ -62,30 +62,11 @@
        ('XOR', 'Xor'),
        ('AND', 'And'),
        ], 'Join Mode', required=True)
-<<<<<<< HEAD
     method = fields.Char('Method')
     flow_start = fields.Boolean('Flow Start')
     flow_stop = fields.Boolean('Flow Stop')
     stop_other = fields.Boolean('Stop Other')
     subflow =  fields.Many2One('workflow', 'Subflow')
-=======
-    kind = fields.Selection([
-       ('dummy', 'Dummy'),
-       ('function', 'Function'),
-       ('subflow', 'Subflow'),
-       ('stopall', 'Stop All'),
-       ], 'Kind', required=True)
-    action = fields.Text('Action', states={
-        'readonly': Equal(Eval('kind'), 'dummy'),
-        'required': Equal(Eval('kind'), 'function'),
-        }, depends=['kind'])
-    flow_start = fields.Boolean('Flow Start')
-    flow_stop = fields.Boolean('Flow Stop')
-    subflow =  fields.Many2One('workflow', 'Subflow', states={
-        'readonly': Not(Equal(Eval('kind'), 'subflow')),
-        'required': Equal(Eval('kind'), 'subflow'),
-        }, depends=['kind'])
->>>>>>> 91551dba
     signal_send = fields.Char('Signal (subflow.*)')
     out_transitions = fields.One2Many('workflow.transition', 'act_from',
        'Outgoing transitions')
