--- conflicted
+++ resolved
@@ -84,14 +84,8 @@
         depends = set(kwargs.get('depends', []))
         assert type_ in ('model', 'report', 'wizard')
         for cls in classes:
-<<<<<<< HEAD
-            mpool = Pool.classes[type_].setdefault(module, [])
-            classes = {c for c, _ in mpool}
-            assert cls not in classes, cls
-=======
             mpool = Pool.classes[type_][module]
             assert cls not in mpool, cls
->>>>>>> 203f87c6
             assert issubclass(cls.__class__, PoolMeta), cls
             mpool[cls] = depends
 
