--- conflicted
+++ resolved
@@ -1,55 +1,36 @@
 # This file is part of Tryton.  The COPYRIGHT file at the top level of
 # this repository contains the full copyright notices and license terms.
-import logging
 from threading import Lock
 from collections import OrderedDict
-import msgpack
 
 from sql import Table
 from sql.functions import CurrentTimestamp
 
-<<<<<<< HEAD
-from trytond.coog_config import get_cache_redis
-from trytond.transaction import Transaction
-from trytond.cache_utils import freeze, encode_hook, decode_hook, Default
-try:
-    from trytond.cache_redis import Redis
-except ImportError:
-    logging.warning('Could not import Redis packages for cache')
-    Redis = None
-
-=======
 from trytond.config import config
 from trytond.transaction import Transaction
 from trytond.tools import resolve
 
 __all__ = ['BaseCache', 'Cache', 'LRUDict']
->>>>>>> e21cf67b
-
-__all__ = ['_Cache', 'Cache', 'LRUDict']
-
-
-<<<<<<< HEAD
-class _Cache(object):
-    """
-    A key value LRU cache with size limit.
-    """
-=======
+
+
+def freeze(o):
+    if isinstance(o, (set, tuple, list)):
+        return tuple(freeze(x) for x in o)
+    elif isinstance(o, dict):
+        return frozenset((x, freeze(y)) for x, y in o.iteritems())
+    else:
+        return o
+
 
 class BaseCache(object):
->>>>>>> e21cf67b
     _cache_instance = []
 
     def __init__(self, name, size_limit=1024, context=True):
+        assert name not in set([i._name for i in self._cache_instance]), \
+            '%s is already used' % name
         self._name = name
         self.size_limit = size_limit
         self.context = context
-<<<<<<< HEAD
-        self._cache = {}
-        assert name not in set([i._name for i in self._cache_instance]), \
-            '%s is already used' % name
-=======
->>>>>>> e21cf67b
         self._cache_instance.append(self)
 
     def _key(self, key):
@@ -57,33 +38,51 @@
             return (key, Transaction().user, freeze(Transaction().context))
         return key
 
-<<<<<<< HEAD
     def get(self, key, default):
-=======
-    def get(self, key, default=None):
         raise NotImplemented
 
     def set(self, key, value):
         raise NotImplemented
 
     def clear(self):
+        raise NotImplemented
+
+    def clean_inst(self, dbname, timestamps):
         raise NotImplemented
 
     @staticmethod
     def clean(dbname):
-        raise NotImplemented
-
-    @staticmethod
-    def reset(dbname, name):
+        with Transaction().new_transaction() as transaction,\
+                transaction.connection.cursor() as cursor:
+            table = Table('ir_cache')
+            cursor.execute(*table.select(table.timestamp, table.name))
+            timestamps = {}
+            for timestamp, name in cursor.fetchall():
+                timestamps[name] = timestamp
+        for inst in BaseCache._cache_instance:
+            inst.clean_inst(dbname, timestamps)
+
+    @classmethod
+    def resets_cls(cls, dbname, cursor, table):
         raise NotImplemented
 
     @staticmethod
     def resets(dbname):
-        raise NotImplemented
-
-    @classmethod
-    def drop(cls, dbname):
-        raise NotImplemented
+        table = Table('ir_cache')
+        with Transaction().new_transaction() as transaction,\
+                transaction.connection.cursor() as cursor:
+            klasses = [i.__class__ for i in BaseCache._cache_instance]
+            klasses = list(set(klasses))
+            for klass in klasses:
+                klass.resets_cls(dbname, cursor, table)
+
+    def drop_inst(self, dbname):
+        raise NotImplemented
+
+    @staticmethod
+    def drop(dbname):
+        for inst in BaseCache._cache_instance:
+            inst.drop_inst(dbname)
 
 
 class MemoryCache(BaseCache):
@@ -99,8 +98,7 @@
         self._timestamp = None
         self._lock = Lock()
 
-    def get(self, key, default=None):
->>>>>>> e21cf67b
+    def get(self, key, default):
         dbname = Transaction().database.name
         key = self._key(key)
         with self._lock:
@@ -108,8 +106,8 @@
             try:
                 result = cache[key] = cache.pop(key)
                 return result
+            # JCA: Properly crash on type error
             except KeyError:
-                # JCA : Properly crash on type error
                 return default
 
     def set(self, key, value):
@@ -117,15 +115,9 @@
         key = self._key(key)
         with self._lock:
             cache = self._cache.setdefault(dbname, LRUDict(self.size_limit))
-            try:
-                cache[key] = value
-            except TypeError:
-                # JCA : Properly detect non hashable keys
-                raise
+            # JCA: Properly crash on type error
+            cache[key] = value
         return value
-
-    def _empty(self, dbname):
-        self._cache[dbname] = LRUDict(self.size_limit)
 
     def clear(self):
         dbname = Transaction().database.name
@@ -133,31 +125,19 @@
             self._resets.setdefault(dbname, set())
             self._resets[dbname].add(self._name)
         with self._lock:
-            self._empty(dbname)
+            self._cache[dbname] = LRUDict(self.size_limit)
+
+    def clean_inst(self, dbname, timestamps):
+        if self._name in timestamps:
+            with self._lock:
+                if (not self._timestamp
+                        or timestamps[self._name] > self._timestamp):
+                    self._timestamp = timestamps[self._name]
+                    self._cache[dbname] = LRUDict(self.size_limit)
 
     @classmethod
-    def clean(cls, dbname):
-        with Transaction().new_transaction() as transaction,\
-                transaction.connection.cursor() as cursor:
-            table = Table('ir_cache')
-            cursor.execute(*table.select(table.timestamp, table.name))
-            timestamps = {}
-            for timestamp, name in cursor.fetchall():
-                timestamps[name] = timestamp
-        for inst in cls._cache_instance:
-            if inst._name in timestamps:
-                with inst._lock:
-                    if (not inst._timestamp
-                            or timestamps[inst._name] > inst._timestamp):
-                        inst._timestamp = timestamps[inst._name]
-                        inst._empty(dbname)
-
-    @classmethod
-    def resets(cls, dbname):
-        table = Table('ir_cache')
-        with Transaction().new_transaction() as transaction,\
-                transaction.connection.cursor() as cursor,\
-                cls._resets_lock:
+    def resets_cls(cls, dbname, cursor, table):
+        with cls._resets_lock:
             cls._resets.setdefault(dbname, set())
             for name in cls._resets[dbname]:
                 cursor.execute(*table.select(table.name,
@@ -173,10 +153,9 @@
                             [[CurrentTimestamp(), name]]))
             cls._resets[dbname].clear()
 
-    @classmethod
-    def drop(cls, dbname):
-        for inst in cls._cache_instance:
-            inst._cache.pop(dbname, None)
+    def drop_inst(self, dbname):
+        self._cache.pop(dbname, None)
+
 
 if config.get('cache', 'class'):
     Cache = resolve(config.get('cache', 'class'))
@@ -184,50 +163,6 @@
     Cache = MemoryCache
 
 
-class Cache(object):
-    # AKE: this class wraps technical holders and manage serialization
-    def __init__(self, *args, **kwargs):
-        redis = get_cache_redis()
-        if redis is None:
-            self.cache = _Cache(*args, **kwargs)
-        else:
-            assert Redis is not None, 'Packages needed by Redis are missing'
-            self.cache = Redis(*args, **kwargs)
-
-    def get(self, key, default=None):
-        result = self.cache.get(key, Default)
-        if result is Default:
-            return default
-        else:
-            return msgpack.unpackb(result, encoding='utf-8',
-                object_hook=decode_hook)
-
-    def set(self, key, value):
-        value = msgpack.packb(value, use_bin_type=True, default=encode_hook)
-        self.cache.set(key, value)
-
-    def clear(self):
-        self.cache.clear()
-
-    @staticmethod
-    def clean(dbname):
-        _Cache.clean(dbname)
-        if Redis is not None:
-            Redis.clean(dbname)
-
-    @staticmethod
-    def resets(dbname):
-        _Cache.resets(dbname)
-        if Redis is not None:
-            Redis.resets(dbname)
-
-    @staticmethod
-    def drop(dbname):
-        _Cache.drop(dbname)
-        if Redis is not None:
-            Redis.drop(dbname)
-
-
 class LRUDict(OrderedDict):
     """
     Dictionary with a size limit.
