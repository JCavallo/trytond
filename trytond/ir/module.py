--- conflicted
+++ resolved
@@ -23,14 +23,9 @@
     'Module', 'ModuleDependency', 'ModuleConfigWizardItem',
     'ModuleConfigWizardFirst', 'ModuleConfigWizardOther',
     'ModuleConfigWizardDone', 'ModuleConfigWizard',
-<<<<<<< HEAD
-    'ModuleInstallUpgradeStart', 'ModuleInstallUpgradeDone',
-    'ModuleInstallUpgrade', 'ModuleConfig', 'PrintModuleGraph', 'ModuleGraph',
+    'ModuleActivateUpgradeStart', 'ModuleActivateUpgradeDone',
+    'ModuleActivateUpgrade', 'ModuleConfig', 'PrintModuleGraph', 'ModuleGraph',
     'PrintModuleGraphParameters',
-=======
-    'ModuleActivateUpgradeStart', 'ModuleActivateUpgradeDone',
-    'ModuleActivateUpgrade', 'ModuleConfig',
->>>>>>> a436cc39
     ]
 
 HAS_PYDOT = False
