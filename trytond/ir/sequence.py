--- conflicted
+++ resolved
@@ -159,11 +159,7 @@
     def get_number_next(self, name):
         if self.type != 'incremental':
             return
-<<<<<<< HEAD
-        cursor = Transaction().cursor
-=======
         cursor = Transaction().connection.cursor()
->>>>>>> 32fdf010
         sql_name = self._sql_sequence_name
         if sql_sequence and not self._strict:
             cursor.execute('SELECT '
