--- conflicted
+++ resolved
@@ -1,11 +1,7 @@
 <?xml version="1.0"?>
 <!-- This file is part of Tryton.  The COPYRIGHT file at the top level of
 this repository contains the full copyright notices and license terms. -->
-<<<<<<< HEAD
-<form string="Print Model Graph" col="4">
-=======
-<form col="2">
->>>>>>> e21cf67b
+<form col="4">
     <label name="level"/>
     <field name="level"/>
     <label name="ignore_function"/>
