namespace a = "http://relaxng.org/ns/compatibility/annotations/1.0"

form =
  element form {
    attlist.form,
    (label
     | field
     | image
     | separator
     | newline
     | button
     | notebook
     | group
     | hpaned
     | vpaned)*
  }
attlist.form &=
  [ a:defaultValue = "Unknown" ] attribute string { text }?
attlist.form &= attribute on_write { text }?
attlist.form &= [ a:defaultValue = "4" ] attribute col { text }?
attlist.form &= attribute cursor { text }?

label = element label { attlist.label, empty }
attlist.label &= [ a:defaultValue = "" ] attribute string { text }?
attlist.label &= ( attribute name { text } | attribute id { text } )
attlist.label &= attribute states { text }?
attlist.label &= [ a:defaultValue = "0.0" ] attribute xalign { text }?
attlist.label &= [ a:defaultValue = "0.5" ] attribute yalign { text }?
attlist.label &=
  [ a:defaultValue = "0" ] attribute yexpand { "0" | "1" }?
attlist.label &= [ a:defaultValue = "0" ] attribute yfill { "0" | "1" }?
attlist.label &=
  [ a:defaultValue = "0" ] attribute xexpand { "0" | "1" }?
attlist.label &= [ a:defaultValue = "1" ] attribute xfill { "0" | "1" }?
attlist.label &= [ a:defaultValue = "1" ] attribute colspan { text }?
attlist.label &= attribute help { text }?

field = element field { attlist.field, empty }
attlist.field &= attribute name { text }
attlist.field &= [ a:defaultValue = "1" ] attribute colspan { text }?
attlist.field &=
  attribute widget {
    "date"
    | "datetime"
    | "time"
    | "float"
    | "numeric"
    | "integer"
    | "selection"
    | "char"
    | "password"
    | "float_time"
    | "boolean"
    | "reference"
    | "binary"
    | "text"
    | "one2many"
    | "many2many"
    | "many2one"
    | "email"
    | "url"
    | "callto"
    | "sip"
    | "image"
    | "progressbar"
    | "one2one"
    | "richtext"
    | "dict"
<<<<<<< HEAD
    | "source"
=======
    | "multiselection"
>>>>>>> b85a7237
  }?
attlist.field &= attribute no_command { "0" | "1" }?
attlist.field &= attribute context_tree { text }?
attlist.field &= attribute fill { "0" | "1" }?
attlist.field &= attribute yexpand { "0" | "1" }?
attlist.field &= attribute yfill { "0" | "1" }?
attlist.field &= attribute empty { "0" | "1" }?
attlist.field &=
  [ a:defaultValue = "1" ] attribute xexpand { "0" | "1" }?
attlist.field &= [ a:defaultValue = "1" ] attribute xfill { "0" | "1" }?
attlist.field &= [ a:defaultValue = "0.0" ] attribute xalign { text }?
attlist.field &= [ a:defaultValue = "0.5" ] attribute yalign { text }?
attlist.field &= attribute help { text }?
attlist.field &= attribute width { text }?
attlist.field &= attribute height { text }?
attlist.field &= attribute readonly { "0" | "1" }?
attlist.field &=
  [ a:defaultValue = "0" ] attribute tree_invisible { "0" | "1" }?
attlist.field &= attribute mode { text }?
attlist.field &= attribute group { text }?
attlist.field &= attribute relation { text }?
attlist.field &= attribute relation_field { text }?
attlist.field &= attribute view_ids { text }?
attlist.field &=
  [ a:defaultValue = "0" ] attribute invisible { "0" | "1" }?
attlist.field &= attribute sum { text }?
attlist.field &= attribute key { text }?
attlist.field &= attribute color { text }?
attlist.field &=
  [ a:defaultValue = "left_to_right" ] attribute orientation {
    "left_to_right"
    | "right_to_left"
    | "bottom_to_top"
    | "top_to_bottom"
  }?
attlist.field &= attribute spell { text }?
attlist.field &= attribute float_time { text }?
attlist.field &= attribute img_width { text }?
attlist.field &= attribute img_height { text }?
attlist.field &=
  [a:defaultValue = "0"] attribute filename_visible { "0" | "1" }?
attlist.field &= [a:defaultValue = "0"] attribute pre_validate { "0" | "1" }?
attlist.field &= attribute icon { text }?
attlist.field &= [a:defaultValue = "1"] attribute completion { "0" | "1" }?
attlist.field &= [a:defaultValue = "0"] attribute expand_toolbar { "0" | "1" }?
attlist.field &= attribute string { text }?
attlist.field &= [a:defaultValue = "1"] attribute factor { text }?
attlist.field &= attribute filename { text }?
image = element image { attlist.image, empty }
attlist.image &= attribute name { text }
attlist.image &= [ a:defaultValue = "1" ] attribute colspan { text }?
attlist.image &=
  [ a:defaultValue = "0" ] attribute yexpand { "0" | "1" }?
attlist.image &= [ a:defaultValue = "0" ] attribute yfill { "0" | "1" }?
attlist.image &=
  [ a:defaultValue = "0" ] attribute xexpand { "0" | "1" }?
attlist.image &= [ a:defaultValue = "0" ] attribute xfill { "0" | "1" }?
attlist.image &= attribute help { text }?
attlist.image &= attribute states { text }?
separator = element separator { attlist.separator, empty }
attlist.separator &= [ a:defaultValue = "" ] attribute string { text }?
attlist.separator &= ( attribute name { text } | attribute id { text} )
attlist.separator &= attribute states { text }?
attlist.separator &=
  [ a:defaultValue = "0.0" ] attribute xalign { text }?
attlist.separator &=
  [ a:defaultValue = "1" ] attribute colspan { text }?
attlist.separator &=
  [ a:defaultValue = "0" ] attribute yexpand { "0" | "1" }?
attlist.separator &=
  [ a:defaultValue = "0" ] attribute yfill { "0" | "1" }?
attlist.separator &=
  [ a:defaultValue = "0" ] attribute xexpand { "0" | "1" }?
attlist.separator &=
  [ a:defaultValue = "0" ] attribute xfill { "0" | "1" }?
attlist.separator &= attribute help { text }?
newline = element newline { attlist.newline, empty }
attlist.newline &= empty
button = element button { attlist.button, empty }
attlist.button &= [ a:defaultValue = "1" ] attribute colspan { text }?
attlist.button &= attribute help { text }?
attlist.button &=
  [ a:defaultValue = "Unknown" ] attribute string { text }?
attlist.button &= attribute icon { text }?
attlist.button &= attribute confirm { text }?
attlist.button &= attribute name { text }
notebook = element notebook { attlist.notebook, page* }
attlist.notebook &= [ a:defaultValue = "4" ] attribute colspan { text }?
attlist.notebook &= attribute states { text }?
page =
  element page {
    attlist.page,
    (label
     | field
     | image
     | separator
     | newline
     | button
     | notebook
     | group
     | hpaned
     | vpaned)*
  }
attlist.page &= attribute angle { text }?
attlist.page &= attribute icon { text }?
attlist.page &=
  [ a:defaultValue = "Unknown" ] attribute string { text }?
attlist.page &= [ a:defaultValue = "4" ] attribute col { text }?
attlist.page &= ( attribute name { text } | attribute id { text } )
attlist.page &= attribute states { text }?
group =
  element group {
    attlist.group,
    (label
     | field
     | image
     | separator
     | newline
     | button
     | notebook
     | group
     | hpaned
     | vpaned)*
  }
attlist.group &= attribute string { text }?
attlist.group &= [ a:defaultValue = "1" ] attribute colspan { text }?
attlist.group &=
  [ a:defaultValue = "0" ] attribute yexpand { "0" | "1" }?
attlist.group &= [ a:defaultValue = "1" ] attribute yfill { "0" | "1" }?
attlist.group &=
  [ a:defaultValue = "0" ] attribute xexpand { "0" | "1" }?
attlist.group &= [ a:defaultValue = "1" ] attribute xfill { "0" | "1" }?
attlist.group &= [ a:defaultValue = "1" ] attribute rowspan { text }?
attlist.group &= [ a:defaultValue = "4" ] attribute col { text }?
attlist.group &= ( attribute name { text } | attribute id { text } )
attlist.group &= attribute states { text }?
attlist.group &= [ a:defaultValue = "0" ] attribute homogeneous { "0" | "1" }?

hpaned = element hpaned { attlist.paned, child* }

vpaned = element vpaned { attlist.paned, child* }

attlist.paned &= [ a:defaultValue = "4" ] attribute colspan { text }?
attlist.paned &= attribute position { text }?
attlist.paned &= attribute id { text }

child =
  element child {
    attlist.child,
    (label
     | field
     | image
     | separator
     | newline
     | button
     | notebook
     | group
     | hpaned
     | vpaned)*
  }

attlist.child &= attribute id { text }

data = element data { attlist.data, xpath* }
attlist.data &= empty

xpath = element xpath { attlist.xpath,
    (label
    | field
    | image
    | separator
    | newline
    | button
    | notebook
    | group
    | hpaned
    | vpaned
    | form
    | page
    | child)*
  }
attlist.xpath &= attribute expr { text }
attlist.xpath &=
  [ a:defaultValue = "inside" ]
  attribute position { "inside" | "replace" | "replace_attributes" | "after" | "before" }?

start = data | form<|MERGE_RESOLUTION|>--- conflicted
+++ resolved
@@ -66,11 +66,8 @@
     | "one2one"
     | "richtext"
     | "dict"
-<<<<<<< HEAD
+    | "multiselection"
     | "source"
-=======
-    | "multiselection"
->>>>>>> b85a7237
   }?
 attlist.field &= attribute no_command { "0" | "1" }?
 attlist.field &= attribute context_tree { text }?
