--- conflicted
+++ resolved
@@ -60,21 +60,16 @@
     | "callto"
     | "sip"
     | "image"
-    | "icon"
     | "progressbar"
     | "one2one"
     | "richtext"
     | "dict"
     | "multiselection"
-<<<<<<< HEAD
+    | "pyson"
+    | "icon"
     | "source"
     | "many2many_selection"
-=======
-    | "pyson"
->>>>>>> e21cf67b
   }?
-attlist.field &= attribute no_command { "0" | "1" }?
-attlist.field &= attribute context_tree { text }?
 attlist.field &= attribute fill { "0" | "1" }?
 attlist.field &= attribute yexpand { "0" | "1" }?
 attlist.field &= attribute yfill { "0" | "1" }?
@@ -91,9 +86,6 @@
 attlist.field &=
   [ a:defaultValue = "0" ] attribute tree_invisible { "0" | "1" }?
 attlist.field &= attribute mode { text }?
-attlist.field &= attribute group { text }?
-attlist.field &= attribute relation { text }?
-attlist.field &= attribute relation_field { text }?
 attlist.field &= attribute view_ids { text }?
 attlist.field &= attribute product { text }?
 attlist.field &=
@@ -111,16 +103,20 @@
 attlist.field &= [a:defaultValue = "0"] attribute pre_validate { "0" | "1" }?
 attlist.field &= attribute icon { text }?
 attlist.field &= [a:defaultValue = "1"] attribute completion { "0" | "1" }?
-attlist.field &= [a:defaultValue = "0"] attribute expand_toolbar { "0" | "1" }?
 attlist.field &= attribute string { text }?
 attlist.field &= [a:defaultValue = "1"] attribute factor { text }?
 attlist.field &= attribute filename { text }?
-<<<<<<< HEAD
+attlist.field &=
+  [a:defaultValue = "0"] attribute toolbar { "0" | "1" }?
+# AKE: coog specific field attrs begin here
+attlist.field &= attribute no_command { "0" | "1" }?
+attlist.field &= attribute context_tree { text }?
+attlist.field &= attribute group { text }?
+attlist.field &= attribute relation { text }?
+attlist.field &= attribute relation_field { text }?
+attlist.field &= [a:defaultValue = "0"] attribute expand_toolbar { "0" | "1" }?
 attlist.field &= attribute states { text }?
-=======
-attlist.field &=
-  [a:defaultValue = "0"] attribute toolbar { "0" | "1" }?
->>>>>>> e21cf67b
+# AKE: coog specific field attrs end here
 image = element image { attlist.image, empty }
 attlist.image &= attribute name { text }
 attlist.image &= [ a:defaultValue = "1" ] attribute colspan { text }?
