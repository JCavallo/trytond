--- conflicted
+++ resolved
@@ -156,13 +156,13 @@
           <value>callto</value>
           <value>sip</value>
           <value>image</value>
-          <value>icon</value>
           <value>progressbar</value>
           <value>one2one</value>
           <value>richtext</value>
           <value>dict</value>
           <value>multiselection</value>
-<<<<<<< HEAD
+          <value>pyson</value>
+          <value>icon</value>
           <value>source</value>
           <value>many2many_selection</value>
         </choice>
@@ -171,24 +171,6 @@
   </define>
   <define name="attlist.field" combine="interleave">
     <optional>
-      <attribute name="context_tree"/>
-    </optional>
-  </define>
-  <define name="attlist.field" combine="interleave">
-    <optional>
-      <attribute name="no_command">
-        <choice>
-          <value>0</value>
-          <value>1</value>
-=======
-          <value>pyson</value>
->>>>>>> e21cf67b
-        </choice>
-      </attribute>
-    </optional>
-  </define>
-  <define name="attlist.field" combine="interleave">
-    <optional>
       <attribute name="fill">
         <choice>
           <value>0</value>
@@ -295,21 +277,6 @@
   <define name="attlist.field" combine="interleave">
     <optional>
       <attribute name="mode"/>
-    </optional>
-  </define>
-  <define name="attlist.field" combine="interleave">
-    <optional>
-      <attribute name="group"/>
-    </optional>
-  </define>
-  <define name="attlist.field" combine="interleave">
-    <optional>
-      <attribute name="relation"/>
-    </optional>
-  </define>
-  <define name="attlist.field" combine="interleave">
-    <optional>
-      <attribute name="relation_field"/>
     </optional>
   </define>
   <define name="attlist.field" combine="interleave">
@@ -401,23 +368,61 @@
   </define>
   <define name="attlist.field" combine="interleave">
     <optional>
-<<<<<<< HEAD
+      <attribute name="toolbar" a:defaultValue="1">
+        <choice>
+          <value>0</value>
+          <value>1</value>
+        </choice>
+      </attribute>
+    </optional>
+  </define>
+  <!-- AKE: coog specific field attrs begin here -->
+  <define name="attlist.field" combine="interleave">
+    <optional>
+      <attribute name="context_tree"/>
+    </optional>
+  </define>
+  <define name="attlist.field" combine="interleave">
+    <optional>
+      <attribute name="no_command">
+        <choice>
+          <value>0</value>
+          <value>1</value>
+        </choice>
+      </attribute>
+    </optional>
+  </define>
+  <define name="attlist.field" combine="interleave">
+    <optional>
+      <attribute name="relation"/>
+    </optional>
+  </define>
+  <define name="attlist.field" combine="interleave">
+    <optional>
+      <attribute name="relation_field"/>
+    </optional>
+  </define>
+  <define name="attlist.field" combine="interleave">
+    <optional>
+      <attribute name="group"/>
+    </optional>
+  </define>
+  <define name="attlist.field" combine="interleave">
+    <optional>
       <attribute name="states"/>
     </optional>
   </define>
   <define name="attlist.field" combine="interleave">
     <optional>
       <attribute name="expand_toolbar" a:defaultValue="0">
-=======
-      <attribute name="toolbar" a:defaultValue="1">
->>>>>>> e21cf67b
-        <choice>
-          <value>0</value>
-          <value>1</value>
-        </choice>
-      </attribute>
-    </optional>
-  </define>
+        <choice>
+          <value>0</value>
+          <value>1</value>
+        </choice>
+      </attribute>
+    </optional>
+  </define>
+  <!-- AKE: coog specific field attrs end here -->
   <define name="image">
     <element name="image">
       <ref name="attlist.image"/>
