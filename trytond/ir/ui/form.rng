<?xml version="1.0" encoding="UTF-8"?>
<grammar xmlns:a="http://relaxng.org/ns/compatibility/annotations/1.0" xmlns="http://relaxng.org/ns/structure/1.0">
  <define name="form">
    <element name="form">
      <ref name="attlist.form"/>
      <zeroOrMore>
        <choice>
          <ref name="label"/>
          <ref name="field"/>
          <ref name="image"/>
          <ref name="separator"/>
          <ref name="newline"/>
          <ref name="button"/>
          <ref name="notebook"/>
          <ref name="group"/>
          <ref name="hpaned"/>
          <ref name="vpaned"/>
        </choice>
      </zeroOrMore>
    </element>
  </define>
  <define name="attlist.form" combine="interleave">
    <optional>
      <attribute name="string" a:defaultValue="Unknown"/>
    </optional>
  </define>
  <define name="attlist.form" combine="interleave">
    <optional>
      <attribute name="on_write"/>
    </optional>
  </define>
  <define name="attlist.form" combine="interleave">
    <optional>
      <attribute name="col" a:defaultValue="4"/>
    </optional>
  </define>
  <define name="attlist.form" combine="interleave">
    <optional>
      <attribute name="cursor"/>
    </optional>
  </define>
  <define name="label">
    <element name="label">
      <ref name="attlist.label"/>
      <empty/>
    </element>
  </define>
  <define name="attlist.label" combine="interleave">
    <optional>
      <attribute name="string" a:defaultValue=""/>
    </optional>
  </define>
  <define name="attlist.label" combine="interleave">
    <choice>
      <attribute name="name"/>
      <attribute name="id"/>
    </choice>
  </define>
  <define name="attlist.label" combine="interleave">
    <optional>
      <attribute name="states"/>
    </optional>
  </define>
  <define name="attlist.label" combine="interleave">
    <optional>
      <attribute name="xalign" a:defaultValue="0.0"/>
    </optional>
  </define>
  <define name="attlist.label" combine="interleave">
    <optional>
      <attribute name="yalign" a:defaultValue="0.5"/>
    </optional>
  </define>
  <define name="attlist.label" combine="interleave">
    <optional>
      <attribute name="yexpand" a:defaultValue="0">
        <choice>
          <value>0</value>
          <value>1</value>
        </choice>
      </attribute>
    </optional>
  </define>
  <define name="attlist.label" combine="interleave">
    <optional>
      <attribute name="yfill" a:defaultValue="0">
        <choice>
          <value>0</value>
          <value>1</value>
        </choice>
      </attribute>
    </optional>
  </define>
  <define name="attlist.label" combine="interleave">
    <optional>
      <attribute name="xexpand" a:defaultValue="0">
        <choice>
          <value>0</value>
          <value>1</value>
        </choice>
      </attribute>
    </optional>
  </define>
  <define name="attlist.label" combine="interleave">
    <optional>
      <attribute name="xfill" a:defaultValue="1">
        <choice>
          <value>0</value>
          <value>1</value>
        </choice>
      </attribute>
    </optional>
  </define>
  <define name="attlist.label" combine="interleave">
    <optional>
      <attribute name="colspan" a:defaultValue="1"/>
    </optional>
  </define>
  <define name="attlist.label" combine="interleave">
    <optional>
      <attribute name="help"/>
    </optional>
  </define>
  <define name="field">
    <element name="field">
      <ref name="attlist.field"/>
      <empty/>
    </element>
  </define>
  <define name="attlist.field" combine="interleave">
    <attribute name="name"/>
  </define>
  <define name="attlist.field" combine="interleave">
    <optional>
      <attribute name="colspan" a:defaultValue="1"/>
    </optional>
  </define>
  <define name="attlist.field" combine="interleave">
    <optional>
      <attribute name="widget">
        <choice>
          <value>date</value>
          <value>datetime</value>
          <value>time</value>
          <value>float</value>
          <value>numeric</value>
          <value>integer</value>
          <value>selection</value>
          <value>char</value>
          <value>password</value>
          <value>float_time</value>
          <value>boolean</value>
          <value>reference</value>
          <value>binary</value>
          <value>text</value>
          <value>one2many</value>
          <value>many2many</value>
          <value>many2one</value>
          <value>email</value>
          <value>url</value>
          <value>callto</value>
          <value>sip</value>
          <value>image</value>
          <value>progressbar</value>
          <value>one2one</value>
          <value>richtext</value>
          <value>dict</value>
<<<<<<< HEAD
          <value>source</value>
        </choice>
      </attribute>
    </optional>
  </define>
  <define name="attlist.field" combine="interleave">
    <optional>
      <attribute name="context_tree"/>
    </optional>
  </define>
  <define name="attlist.field" combine="interleave">
    <optional>
      <attribute name="no_command">
        <choice>
          <value>0</value>
          <value>1</value>
=======
          <value>multiselection</value>
>>>>>>> b85a7237
        </choice>
      </attribute>
    </optional>
  </define>
  <define name="attlist.field" combine="interleave">
    <optional>
      <attribute name="fill">
        <choice>
          <value>0</value>
          <value>1</value>
        </choice>
      </attribute>
    </optional>
  </define>
  <define name="attlist.field" combine="interleave">
    <optional>
      <attribute name="yexpand">
        <choice>
          <value>0</value>
          <value>1</value>
        </choice>
      </attribute>
    </optional>
  </define>
  <define name="attlist.field" combine="interleave">
    <optional>
      <attribute name="yfill">
        <choice>
          <value>0</value>
          <value>1</value>
        </choice>
      </attribute>
    </optional>
  </define>
  <define name="attlist.field" combine="interleave">
    <optional>
      <attribute name="empty">
        <choice>
          <value>0</value>
          <value>1</value>
        </choice>
      </attribute>
    </optional>
  </define>
  <define name="attlist.field" combine="interleave">
    <optional>
      <attribute name="xexpand" a:defaultValue="1">
        <choice>
          <value>0</value>
          <value>1</value>
        </choice>
      </attribute>
    </optional>
  </define>
  <define name="attlist.field" combine="interleave">
    <optional>
      <attribute name="xfill" a:defaultValue="1">
        <choice>
          <value>0</value>
          <value>1</value>
        </choice>
      </attribute>
    </optional>
  </define>
  <define name="attlist.field" combine="interleave">
    <optional>
      <attribute name="xalign" a:defaultValue="0.0"/>
    </optional>
  </define>
  <define name="attlist.field" combine="interleave">
    <optional>
      <attribute name="yalign" a:defaultValue="0.5"/>
    </optional>
  </define>
  <define name="attlist.field" combine="interleave">
    <optional>
      <attribute name="help"/>
    </optional>
  </define>
  <define name="attlist.field" combine="interleave">
    <optional>
      <attribute name="width"/>
    </optional>
  </define>
  <define name="attlist.field" combine="interleave">
    <optional>
      <attribute name="height"/>
    </optional>
  </define>
  <define name="attlist.field" combine="interleave">
    <optional>
      <attribute name="readonly">
        <choice>
          <value>0</value>
          <value>1</value>
        </choice>
      </attribute>
    </optional>
  </define>
  <define name="attlist.field" combine="interleave">
    <optional>
      <attribute name="tree_invisible" a:defaultValue="0">
        <choice>
          <value>0</value>
          <value>1</value>
        </choice>
      </attribute>
    </optional>
  </define>
  <define name="attlist.field" combine="interleave">
    <optional>
      <attribute name="mode"/>
    </optional>
  </define>
  <define name="attlist.field" combine="interleave">
    <optional>
      <attribute name="group"/>
    </optional>
  </define>
  <define name="attlist.field" combine="interleave">
    <optional>
      <attribute name="relation"/>
    </optional>
  </define>
  <define name="attlist.field" combine="interleave">
    <optional>
      <attribute name="relation_field"/>
    </optional>
  </define>
  <define name="attlist.field" combine="interleave">
    <optional>
      <attribute name="view_ids"/>
    </optional>
  </define>
  <define name="attlist.field" combine="interleave">
    <optional>
      <attribute name="invisible" a:defaultValue="0">
        <choice>
          <value>0</value>
          <value>1</value>
        </choice>
      </attribute>
    </optional>
  </define>
  <define name="attlist.field" combine="interleave">
    <optional>
      <attribute name="sum"/>
    </optional>
  </define>
  <define name="attlist.field" combine="interleave">
    <optional>
      <attribute name="key"/>
    </optional>
  </define>
  <define name="attlist.field" combine="interleave">
    <optional>
      <attribute name="color"/>
    </optional>
  </define>
  <define name="attlist.field" combine="interleave">
    <optional>
      <attribute name="orientation" a:defaultValue="left_to_right">
        <choice>
          <value>left_to_right</value>
          <value>right_to_left</value>
          <value>bottom_to_top</value>
          <value>top_to_bottom</value>
        </choice>
      </attribute>
    </optional>
  </define>
  <define name="attlist.field" combine="interleave">
    <optional>
      <attribute name="spell"/>
    </optional>
  </define>
  <define name="attlist.field" combine="interleave">
    <optional>
      <attribute name="float_time"/>
    </optional>
  </define>
  <define name="attlist.field" combine="interleave">
    <optional>
      <attribute name="img_width"/>
    </optional>
  </define>
  <define name="attlist.field" combine="interleave">
    <optional>
      <attribute name="img_height"/>
    </optional>
  </define>
  <define name="attlist.field" combine="interleave">
    <optional>
      <attribute name="filename_visible" a:defaultValue="0">
        <choice>
          <value>0</value>
          <value>1</value>
        </choice>
      </attribute>
    </optional>
  </define>
  <define name="attlist.field" combine="interleave">
    <optional>
      <attribute name="pre_validate" a:defaultValue="0">
        <choice>
          <value>0</value>
          <value>1</value>
        </choice>
      </attribute>
    </optional>
  </define>
  <define name="attlist.field" combine="interleave">
    <optional>
      <attribute name="icon"/>
    </optional>
  </define>
  <define name="attlist.field" combine="interleave">
    <optional>
      <attribute name="completion" a:defaultValue="1">
        <choice>
          <value>0</value>
          <value>1</value>
        </choice>
      </attribute>
    </optional>
  </define>
  <define name="attlist.field" combine="interleave">
    <optional>
      <attribute name="string"/>
    </optional>
  </define>
  <define name="attlist.field" combine="interleave">
    <optional>
      <attribute name="factor" a:defaultValue="1"/>
    </optional>
  </define>
  <define name="attlist.field" combine="interleave">
    <optional>
      <attribute name="filename"/>
    </optional>
  </define>
  <define name="attlist.field" combine="interleave">
    <optional>
      <attribute name="expand_toolbar" a:defaultValue="0">
        <choice>
          <value>0</value>
          <value>1</value>
        </choice>
      </attribute>
    </optional>
  </define>
  <define name="image">
    <element name="image">
      <ref name="attlist.image"/>
      <empty/>
    </element>
  </define>
  <define name="attlist.image" combine="interleave">
    <attribute name="name"/>
  </define>
  <define name="attlist.image" combine="interleave">
    <optional>
      <attribute name="colspan" a:defaultValue="1"/>
    </optional>
  </define>
  <define name="attlist.image" combine="interleave">
    <optional>
      <attribute name="yexpand" a:defaultValue="0">
        <choice>
          <value>0</value>
          <value>1</value>
        </choice>
      </attribute>
    </optional>
  </define>
  <define name="attlist.image" combine="interleave">
    <optional>
      <attribute name="yfill" a:defaultValue="0">
        <choice>
          <value>0</value>
          <value>1</value>
        </choice>
      </attribute>
    </optional>
  </define>
  <define name="attlist.image" combine="interleave">
    <optional>
      <attribute name="xexpand" a:defaultValue="0">
        <choice>
          <value>0</value>
          <value>1</value>
        </choice>
      </attribute>
    </optional>
  </define>
  <define name="attlist.image" combine="interleave">
    <optional>
      <attribute name="xfill" a:defaultValue="0">
        <choice>
          <value>0</value>
          <value>1</value>
        </choice>
      </attribute>
    </optional>
  </define>
  <define name="attlist.image" combine="interleave">
    <optional>
      <attribute name="help"/>
    </optional>
  </define>
  <define name="attlist.image" combine="interleave">
    <optional>
      <attribute name="states"/>
    </optional>
  </define>
  <define name="separator">
    <element name="separator">
      <ref name="attlist.separator"/>
      <empty/>
    </element>
  </define>
  <define name="attlist.separator" combine="interleave">
    <optional>
      <attribute name="string" a:defaultValue=""/>
    </optional>
  </define>
  <define name="attlist.separator" combine="interleave">
    <choice>
      <attribute name="name"/>
      <attribute name="id"/>
    </choice>
  </define>
  <define name="attlist.separator" combine="interleave">
    <optional>
      <attribute name="states"/>
    </optional>
  </define>
  <define name="attlist.separator" combine="interleave">
    <optional>
      <attribute name="xalign" a:defaultValue="0.0"/>
    </optional>
  </define>
  <define name="attlist.separator" combine="interleave">
    <optional>
      <attribute name="colspan" a:defaultValue="1"/>
    </optional>
  </define>
  <define name="attlist.separator" combine="interleave">
    <optional>
      <attribute name="yexpand" a:defaultValue="0">
        <choice>
          <value>0</value>
          <value>1</value>
        </choice>
      </attribute>
    </optional>
  </define>
  <define name="attlist.separator" combine="interleave">
    <optional>
      <attribute name="yfill" a:defaultValue="0">
        <choice>
          <value>0</value>
          <value>1</value>
        </choice>
      </attribute>
    </optional>
  </define>
  <define name="attlist.separator" combine="interleave">
    <optional>
      <attribute name="xexpand" a:defaultValue="0">
        <choice>
          <value>0</value>
          <value>1</value>
        </choice>
      </attribute>
    </optional>
  </define>
  <define name="attlist.separator" combine="interleave">
    <optional>
      <attribute name="xfill" a:defaultValue="0">
        <choice>
          <value>0</value>
          <value>1</value>
        </choice>
      </attribute>
    </optional>
  </define>
  <define name="attlist.separator" combine="interleave">
    <optional>
      <attribute name="help"/>
    </optional>
  </define>
  <define name="newline">
    <element name="newline">
      <ref name="attlist.newline"/>
      <empty/>
    </element>
  </define>
  <define name="attlist.newline" combine="interleave">
    <empty/>
  </define>
  <define name="button">
    <element name="button">
      <ref name="attlist.button"/>
      <empty/>
    </element>
  </define>
  <define name="attlist.button" combine="interleave">
    <optional>
      <attribute name="colspan" a:defaultValue="1"/>
    </optional>
  </define>
  <define name="attlist.button" combine="interleave">
    <optional>
      <attribute name="help"/>
    </optional>
  </define>
  <define name="attlist.button" combine="interleave">
    <optional>
      <attribute name="string" a:defaultValue="Unknown"/>
    </optional>
  </define>
  <define name="attlist.button" combine="interleave">
    <optional>
      <attribute name="icon"/>
    </optional>
  </define>
  <define name="attlist.button" combine="interleave">
    <optional>
      <attribute name="confirm"/>
    </optional>
  </define>
  <define name="attlist.button" combine="interleave">
    <attribute name="name"/>
  </define>
  <define name="notebook">
    <element name="notebook">
      <ref name="attlist.notebook"/>
      <zeroOrMore>
        <ref name="page"/>
      </zeroOrMore>
    </element>
  </define>
  <define name="attlist.notebook" combine="interleave">
    <optional>
      <attribute name="colspan" a:defaultValue="4"/>
    </optional>
  </define>
  <define name="attlist.notebook" combine="interleave">
    <optional>
      <attribute name="states"/>
    </optional>
  </define>
  <define name="page">
    <element name="page">
      <ref name="attlist.page"/>
      <zeroOrMore>
        <choice>
          <ref name="label"/>
          <ref name="field"/>
          <ref name="image"/>
          <ref name="separator"/>
          <ref name="newline"/>
          <ref name="button"/>
          <ref name="notebook"/>
          <ref name="group"/>
          <ref name="hpaned"/>
          <ref name="vpaned"/>
        </choice>
      </zeroOrMore>
    </element>
  </define>
  <define name="attlist.page" combine="interleave">
    <optional>
      <attribute name="angle"/>
    </optional>
  </define>
  <define name="attlist.page" combine="interleave">
    <optional>
      <attribute name="icon"/>
    </optional>
  </define>
  <define name="attlist.page" combine="interleave">
    <optional>
      <attribute name="string" a:defaultValue="Unknown"/>
    </optional>
  </define>
  <define name="attlist.page" combine="interleave">
    <optional>
      <attribute name="col" a:defaultValue="4"/>
    </optional>
  </define>
  <define name="attlist.page" combine="interleave">
    <choice>
      <attribute name="name"/>
      <attribute name="id"/>
    </choice>
  </define>
  <define name="attlist.page" combine="interleave">
    <optional>
      <attribute name="states"/>
    </optional>
  </define>
  <define name="group">
    <element name="group">
      <ref name="attlist.group"/>
      <zeroOrMore>
        <choice>
          <ref name="label"/>
          <ref name="field"/>
          <ref name="image"/>
          <ref name="separator"/>
          <ref name="newline"/>
          <ref name="button"/>
          <ref name="notebook"/>
          <ref name="group"/>
          <ref name="hpaned"/>
          <ref name="vpaned"/>
        </choice>
      </zeroOrMore>
    </element>
  </define>
  <define name="attlist.group" combine="interleave">
    <optional>
      <attribute name="string"/>
    </optional>
  </define>
  <define name="attlist.group" combine="interleave">
    <optional>
      <attribute name="colspan" a:defaultValue="1"/>
    </optional>
  </define>
  <define name="attlist.group" combine="interleave">
    <optional>
      <attribute name="yexpand" a:defaultValue="0">
        <choice>
          <value>0</value>
          <value>1</value>
        </choice>
      </attribute>
    </optional>
  </define>
  <define name="attlist.group" combine="interleave">
    <optional>
      <attribute name="yfill" a:defaultValue="1">
        <choice>
          <value>0</value>
          <value>1</value>
        </choice>
      </attribute>
    </optional>
  </define>
  <define name="attlist.group" combine="interleave">
    <optional>
      <attribute name="xexpand" a:defaultValue="0">
        <choice>
          <value>0</value>
          <value>1</value>
        </choice>
      </attribute>
    </optional>
  </define>
  <define name="attlist.group" combine="interleave">
    <optional>
      <attribute name="xfill" a:defaultValue="1">
        <choice>
          <value>0</value>
          <value>1</value>
        </choice>
      </attribute>
    </optional>
  </define>
  <define name="attlist.group" combine="interleave">
    <optional>
      <attribute name="rowspan" a:defaultValue="1"/>
    </optional>
  </define>
  <define name="attlist.group" combine="interleave">
    <optional>
      <attribute name="col" a:defaultValue="4"/>
    </optional>
  </define>
  <define name="attlist.group" combine="interleave">
    <choice>
      <attribute name="name"/>
      <attribute name="id"/>
    </choice>
  </define>
  <define name="attlist.group" combine="interleave">
    <optional>
      <attribute name="states"/>
    </optional>
  </define>
  <define name="attlist.group" combine="interleave">
    <optional>
      <attribute name="homogeneous" a:defaultValue="0">
        <choice>
          <value>0</value>
          <value>1</value>
        </choice>
      </attribute>
    </optional>
  </define>
  <define name="hpaned">
    <element name="hpaned">
      <ref name="attlist.paned"/>
      <zeroOrMore>
        <ref name="child"/>
      </zeroOrMore>
    </element>
  </define>
  <define name="vpaned">
    <element name="vpaned">
      <ref name="attlist.paned"/>
      <zeroOrMore>
        <ref name="child"/>
      </zeroOrMore>
    </element>
  </define>
  <define name="attlist.paned" combine="interleave">
    <optional>
      <attribute name="colspan" a:defaultValue="4"/>
    </optional>
  </define>
  <define name="attlist.paned" combine="interleave">
    <optional>
      <attribute name="position"/>
    </optional>
  </define>
  <define name="attlist.paned" combine="interleave">
    <attribute name="id"/>
  </define>
  <define name="child">
    <element name="child">
      <ref name="attlist.child"/>
      <zeroOrMore>
        <choice>
          <ref name="label"/>
          <ref name="field"/>
          <ref name="image"/>
          <ref name="separator"/>
          <ref name="newline"/>
          <ref name="button"/>
          <ref name="notebook"/>
          <ref name="group"/>
          <ref name="hpaned"/>
          <ref name="vpaned"/>
        </choice>
      </zeroOrMore>
    </element>
  </define>
  <define name="attlist.child" combine="interleave">
    <attribute name="id"/>
  </define>
  <define name="data">
    <element name="data">
      <ref name="attlist.data"/>
      <zeroOrMore>
        <ref name="xpath"/>
      </zeroOrMore>
    </element>
  </define>
  <define name="attlist.data" combine="interleave">
    <empty/>
  </define>
  <define name="xpath">
    <element name="xpath">
      <ref name="attlist.xpath"/>
      <zeroOrMore>
        <choice>
          <ref name="label"/>
          <ref name="field"/>
          <ref name="image"/>
          <ref name="separator"/>
          <ref name="newline"/>
          <ref name="button"/>
          <ref name="notebook"/>
          <ref name="group"/>
          <ref name="hpaned"/>
          <ref name="vpaned"/>
          <ref name="form"/>
          <ref name="page"/>
          <ref name="child"/>
        </choice>
      </zeroOrMore>
    </element>
  </define>
  <define name="attlist.xpath" combine="interleave">
    <attribute name="expr"/>
  </define>
  <define name="attlist.xpath" combine="interleave">
    <optional>
      <attribute name="position" a:defaultValue="inside">
        <choice>
          <value>inside</value>
          <value>replace</value>
          <value>replace_attributes</value>
          <value>after</value>
          <value>before</value>
        </choice>
      </attribute>
    </optional>
  </define>
  <start>
    <choice>
      <ref name="data"/>
      <ref name="form"/>
    </choice>
  </start>
</grammar><|MERGE_RESOLUTION|>--- conflicted
+++ resolved
@@ -165,7 +165,7 @@
           <value>one2one</value>
           <value>richtext</value>
           <value>dict</value>
-<<<<<<< HEAD
+          <value>multiselection</value>
           <value>source</value>
         </choice>
       </attribute>
@@ -182,9 +182,6 @@
         <choice>
           <value>0</value>
           <value>1</value>
-=======
-          <value>multiselection</value>
->>>>>>> b85a7237
         </choice>
       </attribute>
     </optional>
