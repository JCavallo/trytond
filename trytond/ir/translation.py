# This file is part of Tryton.  The COPYRIGHT file at the top level of
# this repository contains the full copyright notices and license terms.
import os
import xml.dom.minidom
from difflib import SequenceMatcher
from hashlib import md5
from io import BytesIO
<<<<<<< HEAD
import logging
=======
from lxml import etree
>>>>>>> 203f87c6

import polib
from sql import Column, Null, Literal
from sql.functions import Substring, Position
from sql.conditionals import Case
from sql.operators import Or, And
from sql.aggregate import Max

from genshi.filters.i18n import extract as genshi_extract
from relatorio.reporting import MIMETemplateLoader
from relatorio.templates.opendocument import get_zip_file

from ..model import ModelView, ModelSQL, fields, Unique
from ..wizard import Wizard, StateView, StateTransition, StateAction, \
    Button
from ..tools import file_open, reduce_ids, grouped_slice, cursor_dict
from ..pyson import PYSONEncoder, Eval
from ..transaction import Transaction
from ..pool import Pool
from ..cache import Cache
from ..config import config

from trytond.ir.lang import get_parent_language as get_parent

logger = logging.getLogger(name='trytond.translator')

__all__ = ['Translation',
    'TranslationSetStart', 'TranslationSetSucceed', 'TranslationSet',
    'TranslationCleanStart', 'TranslationCleanSucceed', 'TranslationClean',
    'TranslationUpdateStart', 'TranslationUpdate',
    'TranslationExportStart', 'TranslationExportResult', 'TranslationExport',
    'TranslationReport',
    ]

TRANSLATION_TYPE = [
    ('field', 'Field'),
    ('model', 'Model'),
    ('report', 'Report'),
    ('selection', 'Selection'),
    ('view', 'View'),
    ('wizard_button', 'Wizard Button'),
    ('help', 'Help'),
    ('error', 'Error'),
]


class TrytonPOFile(polib.POFile):

    def sort(self):
        return super(TrytonPOFile, self).sort(
            key=lambda x: (x.msgctxt, x.msgid))


class Translation(ModelSQL, ModelView):
    "Translation"
    __name__ = "ir.translation"

    name = fields.Char('Field Name', required=True)
    res_id = fields.Integer('Resource ID', select=True, required=True)
    lang = fields.Selection('get_language', string='Language')
    type = fields.Selection(TRANSLATION_TYPE, string='Type',
       required=True)
    src = fields.Text('Source')
    src_md5 = fields.Char('Source MD5', size=32, required=True)
    value = fields.Text('Translation Value')
    module = fields.Char('Module', readonly=True)
    fuzzy = fields.Boolean('Fuzzy')
    model = fields.Function(fields.Char('Model'), 'get_model',
            searcher='search_model')
    overriding_module = fields.Char('Overriding Module', readonly=True)
    _translation_cache = Cache('ir.translation', size_limit=10240,
        context=False)
    _get_language_cache = Cache('ir.translation.lang')

    @classmethod
    def __setup__(cls):
        super(Translation, cls).__setup__()
        t = cls.__table__()
        cls._sql_constraints += [
            ('translation_md5_uniq',
                Unique(t,
                    t.name, t.res_id, t.lang, t.type, t.src_md5, t.module),
                'Translation must be unique'),
        ]
        cls._error_messages.update({
                'translation_overridden': (
                    "You can not export translation %(name)s because it is an "
                    "overridden translation by module %(overriding_module)s"),
                })

    @classmethod
    def __register__(cls, module_name):
        transaction = Transaction()
        cursor = transaction.connection.cursor()
        ir_translation = cls.__table__()
        table = cls.__table_handler__(module_name)

        super(Translation, cls).__register__(module_name)

        # Migration from 3.8: rename odt type in report
        cursor.execute(*ir_translation.update(
                [ir_translation.type],
                ['report'],
                where=ir_translation.type == 'odt'))

        table = cls.__table_handler__(module_name)
        table.index_action(['lang', 'type', 'name'], 'add')

    @classmethod
    def register_model(cls, model, module_name):
        cursor = Transaction().connection.cursor()
        ir_translation = cls.__table__()

        if not model.__doc__:
            return

        name = model.__name__ + ',name'
        src = model._get_name()
        cursor.execute(*ir_translation.select(ir_translation.id,
                where=(ir_translation.lang == 'en')
                & (ir_translation.type == 'model')
                & (ir_translation.name == name)
                # Keep searching on all values for migration
                & ((ir_translation.res_id == -1)
                    | (ir_translation.res_id == Null)
                    | (ir_translation.res_id == 0))))
        trans_id = None
        if cursor.rowcount == -1 or cursor.rowcount is None:
            data = cursor.fetchone()
            if data:
                trans_id, = data
        elif cursor.rowcount != 0:
            trans_id, = cursor.fetchone()
        src_md5 = Translation.get_src_md5(src)
        if trans_id is None:
            cursor.execute(*ir_translation.insert(
                    [Column(ir_translation, c)
                        for c in ('name', 'lang', 'type', 'src', 'src_md5',
                            'value', 'module', 'fuzzy', 'res_id')],
                    [[name, 'en', 'model', src, src_md5, '',
                            module_name, False, -1]]))
        else:
            cursor.execute(*ir_translation.update(
                    [ir_translation.src, ir_translation.src_md5],
                    [src, src_md5],
                    where=ir_translation.id == trans_id))

    @classmethod
    def register_fields(cls, model, module_name):
        cursor = Transaction().connection.cursor()
        ir_translation = cls.__table__()

        # Prefetch field translations
        trans_fields = {}
        trans_help = {}
        trans_selection = {}
        if model._fields:
            names = ['%s,%s' % (model.__name__, f) for f in model._fields]
            cursor.execute(*ir_translation.select(ir_translation.id,
                    ir_translation.name, ir_translation.src,
                    ir_translation.type,
                    where=((ir_translation.lang == 'en')
                        & ir_translation.type.in_(
                            ('field', 'help', 'selection'))
                        & ir_translation.name.in_(names))))
            for trans in cursor_dict(cursor):
                if trans['type'] == 'field':
                    trans_fields[trans['name']] = trans
                elif trans['type'] == 'help':
                    trans_help[trans['name']] = trans
                elif trans['type'] == 'selection':
                    trans_selection.setdefault(trans['name'], {})
                    trans_selection[trans['name']][trans['src']] = trans

        def update_insert_field(field, trans_name):
            string_md5 = cls.get_src_md5(field.string)
            if trans_name not in trans_fields:
                cursor.execute(*ir_translation.insert(
                        [ir_translation.name, ir_translation.lang,
                            ir_translation.type, ir_translation.src,
                            ir_translation.src_md5, ir_translation.value,
                            ir_translation.module, ir_translation.fuzzy,
                            ir_translation.res_id],
                        [[trans_name, 'en', 'field', field.string,
                                string_md5, '', module_name, False, -1]]))
            elif trans_fields[trans_name]['src'] != field.string:
                cursor.execute(*ir_translation.update(
                        [ir_translation.src, ir_translation.src_md5],
                        [field.string, string_md5],
                        where=ir_translation.id ==
                        trans_fields[trans_name]['id']))

        def update_insert_help(field, trans_name):
            help_md5 = cls.get_src_md5(field.help)
            if trans_name not in trans_help:
                if field.help:
                    cursor.execute(*ir_translation.insert(
                            [ir_translation.name, ir_translation.lang,
                                ir_translation.type, ir_translation.src,
                                ir_translation.src_md5, ir_translation.value,
                                ir_translation.module, ir_translation.fuzzy,
                                ir_translation.res_id],
                            [[trans_name, 'en', 'help', field.help,
                                    help_md5, '', module_name, False, -1]]))
            elif trans_help[trans_name]['src'] != field.help:
                cursor.execute(*ir_translation.update(
                        [ir_translation.src, ir_translation.src_md5],
                        [field.help, help_md5],
                        where=ir_translation.id ==
                        trans_help[trans_name]['id']))

        def insert_selection(field, trans_name):
            for (_, val) in field.selection:
                if (trans_name not in trans_selection
                        or val not in trans_selection[trans_name]):
                    val_md5 = cls.get_src_md5(val)
                    cursor.execute(*ir_translation.insert(
                            [ir_translation.name, ir_translation.lang,
                                ir_translation.type, ir_translation.src,
                                ir_translation.src_md5, ir_translation.value,
                                ir_translation.module, ir_translation.fuzzy,
                                ir_translation.res_id],
                            [[trans_name, 'en', 'selection', val, val_md5,
                                    '', module_name, False, -1]]))

        for field_name, field in model._fields.items():
            trans_name = model.__name__ + ',' + field_name
            update_insert_field(field, trans_name)
            update_insert_help(field, trans_name)
            if (hasattr(field, 'selection')
                    and isinstance(field.selection, (tuple, list))
                    and getattr(field, 'translate_selection', True)):
                insert_selection(field, trans_name)

    @classmethod
    def register_error_messages(cls, model, module_name):
        cursor = Transaction().connection.cursor()
        ir_translation = cls.__table__()

        cursor.execute(*ir_translation.select(
                ir_translation.id, ir_translation.src,
                where=((ir_translation.lang == 'en')
                    & (ir_translation.type == 'error')
                    & (ir_translation.name == model.__name__))))
        trans_error = {t['src']: t for t in cursor_dict(cursor)}

        errors = model._get_error_messages()
        for error in set(errors):
            if error not in trans_error:
                error_md5 = Translation.get_src_md5(error)
                cursor.execute(*ir_translation.insert(
                        [ir_translation.name, ir_translation.lang,
                            ir_translation.type, ir_translation.src,
                            ir_translation.src_md5, ir_translation.value,
                            ir_translation.module, ir_translation.fuzzy,
                            ir_translation.res_id],
                        [[model.__name__, 'en', 'error', error, error_md5,
                                '', module_name, False, -1]]))

    @classmethod
    def register_wizard(cls, wizard, module_name):
        cursor = Transaction().connection.cursor()
        ir_translation = cls.__table__()

        # Prefetch button translations
        cursor.execute(*ir_translation.select(
                ir_translation.id, ir_translation.name, ir_translation.src,
                where=((ir_translation.lang == 'en')
                    & (ir_translation.type == 'wizard_button')
                    & (ir_translation.name.like(wizard.__name__ + ',%')))))
        trans_buttons = {t['name']: t for t in cursor_dict(cursor)}

        def update_insert_button(state_name, button):
            trans_name = '%s,%s,%s' % (
                wizard.__name__, state_name, button.state)
            src_md5 = cls.get_src_md5(button.string)
            if trans_name not in trans_buttons:
                cursor.execute(*ir_translation.insert(
                        [ir_translation.name, ir_translation.lang,
                            ir_translation.type, ir_translation.src,
                            ir_translation.src_md5, ir_translation.value,
                            ir_translation.module, ir_translation.fuzzy,
                            ir_translation.res_id],
                        [[trans_name, 'en', 'wizard_button', button.string,
                                src_md5, '', module_name, False, -1]]))
            elif trans_buttons[trans_name] != button.string:
                cursor.execute(*ir_translation.update(
                        [ir_translation.src, ir_translation.src_md5],
                        [button.string, src_md5],
                        where=ir_translation.id ==
                        trans_buttons[trans_name]['id']))

        for state_name, state in wizard.states.items():
            if not isinstance(state, StateView):
                continue
            for button in state.buttons:
                update_insert_button(state_name, button)

    @staticmethod
    def default_fuzzy():
        return False

    @staticmethod
    def default_res_id():
        return -1

    def get_model(self, name):
        return self.name.split(',')[0]

    @classmethod
    def search_rec_name(cls, name, clause):
        clause = tuple(clause)
        if clause[1].startswith('!') or clause[1].startswith('not '):
            bool_op = 'AND'
        else:
            bool_op = 'OR'
        return [bool_op,
            ('src',) + clause[1:],
            ('value',) + clause[1:],
            (cls._rec_name,) + clause[1:],
            ]

    @classmethod
    def search_model(cls, name, clause):
        table = cls.__table__()
        _, operator, value = clause
        Operator = fields.SQL_OPERATORS[operator]
        return [('id', 'in', table.select(table.id,
                    where=Operator(Substring(table.name, 1,
                            Case((Position(',', table.name) > 0,
                                    Position(',', table.name) - 1),
                                else_=0)), value)))]

    @classmethod
    def get_language(cls):
        result = cls._get_language_cache.get(None)
        if result is not None:
            return result
        pool = Pool()
        Lang = pool.get('ir.lang')
        langs = Lang.search([])
        result = [(lang.code, lang.name) for lang in langs]
        cls._get_language_cache.set(None, result)
        return result

    @classmethod
    def get_src_md5(cls, src):
        return md5((src or '').encode('utf-8')).hexdigest()

    @classmethod
    def view_attributes(cls):
        return [('/form//field[@name="value"]', 'spell', Eval('lang'))]

    @classmethod
    def get_ids(cls, name, ttype, lang, ids):
        "Return translation for each id"
        pool = Pool()
        ModelFields = pool.get('ir.model.field')
        Model = pool.get('ir.model')

        translations, to_fetch = {}, []
        name = str(name)
        ttype = str(ttype)
        lang = str(lang)
        if name.split(',')[0] in ('ir.model.field', 'ir.model'):
            field_name = name.split(',')[1]
            with Transaction().set_context(_check_access=False):
                if name.split(',')[0] == 'ir.model.field':
                    if field_name == 'field_description':
                        ttype = 'field'
                    else:
                        ttype = 'help'
                    records = ModelFields.browse(ids)
                else:
                    ttype = 'model'
                    records = Model.browse(ids)

            trans_args = []
            for record in records:
                if ttype in ('field', 'help'):
                    name = record.model.model + ',' + record.name
                else:
                    name = record.model + ',' + field_name
                trans_args.append((name, ttype, lang, None))
            cls.get_sources(trans_args)

            for record in records:
                if ttype in ('field', 'help'):
                    name = record.model.model + ',' + record.name
                else:
                    name = record.model + ',' + field_name
                translations[record.id] = cls.get_source(name, ttype, lang)
            return translations

        # Don't use cache for fuzzy translation
        if not Transaction().context.get(
                'fuzzy_translation', False):
            for obj_id in ids:
                trans = cls._translation_cache.get((name, ttype, lang, obj_id),
                    -1)
                if trans != -1:
                    translations[obj_id] = trans
                else:
                    to_fetch.append(obj_id)
        else:
            to_fetch = ids

        if to_fetch:
            # Get parent translations
            parent_lang = get_parent(lang)
            if parent_lang:
                translations.update(
                    cls.get_ids(name, ttype, parent_lang, to_fetch))

            transaction = Transaction()
            cursor = transaction.connection.cursor()
            table = cls.__table__()
            fuzzy_sql = table.fuzzy == False
            if Transaction().context.get('fuzzy_translation', False):
                fuzzy_sql = None
            in_max = transaction.database.IN_MAX // 7
            for sub_to_fetch in grouped_slice(to_fetch, in_max):
                red_sql = reduce_ids(table.res_id, sub_to_fetch)
                where = And(((table.lang == lang),
                        (table.type == ttype),
                        (table.name == name),
                        (table.value != ''),
                        (table.value != Null),
                        red_sql,
                        ))
                if fuzzy_sql:
                    where &= fuzzy_sql
                cursor.execute(*table.select(table.res_id, table.value,
                        where=where))
                translations.update(cursor)
            # Don't store fuzzy translation in cache
            if not Transaction().context.get('fuzzy_translation', False):
                for res_id in to_fetch:
                    value = translations.setdefault(res_id)
                    cls._translation_cache.set(
                        (name, ttype, lang, res_id), value)
        return translations

    @classmethod
    def set_ids(cls, name, ttype, lang, ids, values):
        "Set translation for each id"
        pool = Pool()
        ModelFields = pool.get('ir.model.field')
        Model = pool.get('ir.model')
        Config = pool.get('ir.configuration')
        transaction = Transaction()
        in_max = transaction.database.IN_MAX

        if len(ids) > in_max:
            for i in range(0, len(ids), in_max):
                sub_ids = ids[i:i + in_max]
                sub_values = values[i:i + in_max]
                cls.set_ids(name, ttype, lang, sub_ids, sub_values)
            return

        model_name, field_name = name.split(',')
        if model_name in ('ir.model.field', 'ir.model'):
            if model_name == 'ir.model.field':
                if field_name == 'field_description':
                    ttype = 'field'
                else:
                    ttype = 'help'
                with Transaction().set_context(language='en'):
                    records = ModelFields.browse(ids)
            else:
                ttype = 'model'
                with Transaction().set_context(language='en'):
                    records = Model.browse(ids)

            def get_name(record):
                if ttype in ('field', 'help'):
                    return record.model.model + ',' + record.name
                else:
                    return record.model + ',' + field_name

            with Transaction().set_context(_check_access=False):
                translations = {}
                for translation in cls.search([
                            ('lang', '=', lang),
                            ('type', '=', ttype),
                            ('name', 'in', [get_name(r) for r in records]),
                            ]):
                    translations[translation.name] = translation

                to_save = []
                for record, value in zip(records, values):
                    translation = translations.get(get_name(record))
                    if not translation:
                        translation = cls()
                        translation.name = name
                        translation.lang = lang
                        translation.type = ttype
                    translation.src = getattr(record, field_name)
                    translation.value = value
                    translation.fuzzy = False
                    to_save.append(translation)
                cls.save(to_save)
            return

        Model = pool.get(model_name)
        with Transaction().set_context(language=Config.get_language()):
            records = Model.browse(ids)

        translations = {}
        with Transaction().set_context(_check_access=False):
            for translation in cls.search([
                        ('lang', '=', lang),
                        ('type', '=', ttype),
                        ('name', '=', name),
                        ('res_id', 'in', ids),
                        ]):
                translations[translation.res_id] = translation

            other_translations = {}
            if (lang == Config.get_language()
                    and Transaction().context.get('fuzzy_translation', True)):
                for translation in cls.search([
                            ('lang', '!=', lang),
                            ('type', '=', ttype),
                            ('name', '=', name),
                            ('res_id', 'in', ids),
                            ]):
                    other_translations.setdefault(translation.res_id, []
                        ).append(translation)

            to_save = []
            for record, value in zip(records, values):
                translation = translations.get(record.id)
                if not translation:
                    translation = cls()
                    translation.name = name
                    translation.lang = lang
                    translation.type = ttype
                    translation.res_id = record.id
                else:
                    cls.write([translation], {
                        'value': value,
                        'src': getattr(record, field_name),
                        'fuzzy': False,
                        })
                    other_langs = other_translations.get(record.id)
                    if other_langs:
                        for other_lang in other_langs:
                            other_lang.src = getattr(record, field_name)
                            other_lang.fuzzy = True
                            to_save.append(other_lang)
                translation.value = value
                translation.src = getattr(record, field_name)
                translation.fuzzy = False
                to_save.append(translation)
            cls.save(to_save)

    @classmethod
    def delete_ids(cls, model, ttype, ids):
        "Delete translation for each id"
        translations = []
        with Transaction().set_context(_check_access=False):
            for sub_ids in grouped_slice(ids):
                translations += cls.search([
                        ('type', '=', ttype),
                        ('name', 'like', model + ',%'),
                        ('res_id', 'in', list(sub_ids)),
                        ])
            cls.delete(translations)

    @classmethod
    def get_source(cls, name, ttype, lang, source=None):
        "Return translation for source"
        args = (name, ttype, lang, source)
        result = cls.get_sources([args])
        return result[args]

    @classmethod
    def get_sources(cls, args):
        '''
        Take a list of (name, ttype, lang, source).
        Add the translations to the cache.
        Return a dict with the translations.
        '''
        res = {}
        parent_args = []
        parent_langs = []
        clause = []
        transaction = Transaction()
        cursor = transaction.connection.cursor()
        table = cls.__table__()
        if len(args) > transaction.database.IN_MAX:
            for sub_args in grouped_slice(args):
                res.update(cls.get_sources(list(sub_args)))
            return res

        to_cache = []
        for name, ttype, lang, source in args:
            name = str(name)
            ttype = str(ttype)
            lang = str(lang)
            if source is not None:
                source = str(source)
            trans = cls._translation_cache.get((name, ttype, lang, source), -1)
            if trans != -1:
                res[(name, ttype, lang, source)] = trans
            else:
                to_cache.append((name, ttype, lang, source))
                parent_lang = get_parent(lang)
                if parent_lang:
                    parent_args.append((name, ttype, parent_lang, source))
                    parent_langs.append(lang)
                res[(name, ttype, lang, source)] = None
                where = And(((table.lang == lang),
                        (table.type == ttype),
                        (table.name == name),
                        (table.value != ''),
                        (table.value != Null),
                        (table.fuzzy == False),
                        (table.res_id == -1),
                        ))
                if source is not None:
                    where &= table.src == source
                clause.append(where)

        # Get parent transactions
        if parent_args:
            parent_src = cls.get_sources(parent_args)
            for (name, ttype, parent_lang, source), lang in zip(
                    parent_args, parent_langs):
                res[(name, ttype, lang, source)] = parent_src[
                    (name, ttype, parent_lang, source)]

        if clause:
            in_max = transaction.database.IN_MAX // 7
            for sub_clause in grouped_slice(clause, in_max):
                cursor.execute(*table.select(
                        table.lang, table.type, table.name, table.src,
                        table.value,
                        where=Or(list(sub_clause))))
                for lang, ttype, name, source, value in cursor.fetchall():
                    if (name, ttype, lang, source) not in args:
                        source = None
                    res[(name, ttype, lang, source)] = value
        for key in to_cache:
            cls._translation_cache.set(key, res[key])
        return res

    @classmethod
    def delete(cls, translations):
        cls._translation_cache.clear()
        ModelView._fields_view_get_cache.clear()
        return super(Translation, cls).delete(translations)

    @classmethod
    def create(cls, vlist):
        cls._translation_cache.clear()
        ModelView._fields_view_get_cache.clear()
        vlist = [x.copy() for x in vlist]

        for vals in vlist:
            if not vals.get('module'):
                if Transaction().context.get('module'):
                    vals['module'] = Transaction().context['module']
            vals['src_md5'] = cls.get_src_md5(vals.get('src'))
        return super(Translation, cls).create(vlist)

    @classmethod
    def write(cls, translations, values, *args):
        cls._translation_cache.clear()
        ModelView._fields_view_get_cache.clear()
        actions = iter((translations, values) + args)
        args = []
        for translations, values in zip(actions, actions):
            if 'src' in values:
                values = values.copy()
                values['src_md5'] = cls.get_src_md5(values.get('src'))
            args.extend((translations, values))
        return super(Translation, cls).write(*args)

    @classmethod
    def extra_model_data(cls, model_data):
        "Yield extra model linked to the model data"
        if model_data.model in (
                'ir.action.report',
                'ir.action.act_window',
                'ir.action.wizard',
                'ir.action.url',
                ):
            yield 'ir.action'

    @property
    def unique_key(self):
        if self.type in {
                'report', 'view', 'wizard_button', 'selection', 'error'}:
            return (self.name, self.res_id, self.type, self.src)
        elif self.type in ('field', 'model', 'help'):
            return (self.name, self.res_id, self.type)

    @classmethod
    def from_poentry(cls, entry):
        'Returns a translation instance for a entry of pofile and its res_id'
        ttype, name, res_id = entry.msgctxt.split(':')
        src = entry.msgid
        value = entry.msgstr
        fuzzy = 'fuzzy' in entry.flags

        translation = cls(name=name, type=ttype, src=src, fuzzy=fuzzy,
            value=value)
        return translation, res_id

    @classmethod
    def translation_import(cls, lang, module, po_path):
        pool = Pool()
        ModelData = pool.get('ir.model.data')
        if isinstance(po_path, str):
            po_path = [po_path]
        models_data = ModelData.search([
                ('module', '=', module),
                ])
        fs_id2prop = {}
        for model_data in models_data:
            fs_id2prop.setdefault(model_data.model, {})
            fs_id2prop[model_data.model][model_data.fs_id] = \
                (model_data.db_id, model_data.noupdate)
            for extra_model in cls.extra_model_data(model_data):
                fs_id2prop.setdefault(extra_model, {})
                fs_id2prop[extra_model][model_data.fs_id] = \
                    (model_data.db_id, model_data.noupdate)

        translations = set()
        to_save = []

        id2translation = {}
        key2ids = {}
        module_translations = cls.search([
                ('lang', '=', lang),
                ('module', '=', module),
                ], order=[])
        for translation in module_translations:
            key = translation.unique_key
            if not key:
                raise ValueError('Unknow translation type: %s' %
                    translation.type)
            key2ids.setdefault(key, []).append(translation.id)
            if len(module_translations) <= config.getint('cache', 'record'):
                id2translation[translation.id] = translation

        def override_translation(ressource_id, new_translation):
            res_id_module, res_id = ressource_id.split('.')
            # AKE: logging for debug
            logger.debug('Overriding translation of %s (%s)' % (res_id_module,
                    new_translation.name))
            if res_id:
                model_data, = ModelData.search([
                        ('module', '=', res_id_module),
                        ('fs_id', '=', res_id),
                        ])
                res_id = model_data.db_id
            else:
                res_id = -1
            with Transaction().set_context(module=res_id_module):
                domain = [
                    ('name', '=', new_translation.name),
                    ('res_id', '=', res_id),
                    ('lang', '=', new_translation.lang),
                    ('type', '=', new_translation.type),
                    ('module', '=', res_id_module),
                    ]
                if new_translation.type in {
                        'report', 'view', 'wizard_button', 'selection',
                        'error'}:
                    domain.append(('src', '=', new_translation.src))
                # AKE: avoir crash when no transalation
                found = cls.search(domain)
                if found:
                    translation, = found
                else:
                    translation = None
                    logger.warning('Impossible to find translation %s'
                        ' from module %s for lang %s' % (
                            new_translation.name,
                            res_id_module,
                            new_translation.lang,
                            ))
                if translation and translation.value != new_translation.value:
                    translation.value = new_translation.value
                    translation.overriding_module = module
                    translation.fuzzy = new_translation.fuzzy
                    return translation

        # Make a first loop to retreive translation ids in the right order to
        # get better read locality and a full usage of the cache.
        translation_ids = []
        if len(module_translations) <= config.getint('cache', 'record'):
            processes = (True,)
        else:
            processes = (False, True)
        for processing in processes:
            if (processing
                    and len(module_translations) > config.getint('cache',
                        'record')):
                id2translation = dict((t.id, t)
                    for t in cls.browse(translation_ids))
            for pofile in po_path:
                for entry in polib.pofile(pofile):
                    if entry.obsolete:
                        continue
                    translation, res_id = cls.from_poentry(entry)
                    translation.lang = lang
                    translation.module = module
                    noupdate = False

                    if '.' in res_id:
                        to_save.append(override_translation(res_id,
                                translation))
                        continue

                    model = translation.name.split(',')[0]
                    if (model in fs_id2prop
                            and res_id in fs_id2prop[model]):
                        res_id, noupdate = fs_id2prop[model][res_id]

                    if res_id:
                        try:
                            res_id = int(res_id)
                        except ValueError:
                            res_id = None
                    if not res_id:
                        res_id = -1

                    translation.res_id = res_id
                    key = translation.unique_key
                    if not key:
                        raise ValueError('Unknow translation type: %s' %
                            translation.type)
                    ids = key2ids.get(key, [])

                    if not processing:
                        translation_ids.extend(ids)
                        continue

                    if not ids:
                        to_save.append(translation)
                    else:
                        for translation_id in ids:
                            old_translation = id2translation[translation_id]
                            if not noupdate:
                                old_translation.value = translation.value
                                old_translation.fuzzy = translation.fuzzy
                                to_save.append(old_translation)
                            else:
                                translations.add(old_translation)
<<<<<<< HEAD
        # JCA : Add try catch to help with debugging
        try:
            cls.save(filter(None, to_save))
        except:
            logger.debug('Failed to save translations')
            for data in to_save:
                logging.getLogger().debug('    ' + str(data._save_values))
            raise
=======
        cls.save([_f for _f in to_save if _f])
>>>>>>> 203f87c6
        translations |= set(to_save)

        if translations:
            all_translations = set(cls.search([
                        ('module', '=', module),
                        ('lang', '=', lang),
                        ]))
            translations_to_delete = all_translations - translations
            cls.delete(list(translations_to_delete))
        return len(translations)

    @classmethod
    def translation_export(cls, lang, module):
        pool = Pool()
        ModelData = pool.get('ir.model.data')
        Config = pool.get('ir.configuration')

        models_data = ModelData.search([
                ('module', '=', module),
                ])
        db_id2fs_id = {}
        for model_data in models_data:
            db_id2fs_id.setdefault(model_data.model, {})
            db_id2fs_id[model_data.model][model_data.db_id] = model_data.fs_id
            for extra_model in cls.extra_model_data(model_data):
                db_id2fs_id.setdefault(extra_model, {})
                db_id2fs_id[extra_model][model_data.db_id] = model_data.fs_id

        pofile = TrytonPOFile(wrapwidth=78)
        pofile.metadata = {
            'Content-Type': 'text/plain; charset=utf-8',
            }

        with Transaction().set_context(language=Config.get_language()):
            translations = cls.search([
                ('lang', '=', lang),
                ('module', '=', module),
                ], order=[])
        for translation in translations:
            if (translation.overriding_module
                    and translation.overriding_module != module):
                cls.raise_user_error('translation_overridden', {
                        'name': translation.name,
                        'overriding_module': translation.overriding_module,
                        })
            flags = [] if not translation.fuzzy else ['fuzzy']
            trans_ctxt = '%(type)s:%(name)s:' % {
                'type': translation.type,
                'name': translation.name,
                }
            res_id = translation.res_id
            if res_id >= 0:
                model, _ = translation.name.split(',')
                if model in db_id2fs_id:
                    res_id = db_id2fs_id[model].get(res_id)
                else:
                    continue
                trans_ctxt += '%s' % res_id
            entry = polib.POEntry(msgid=(translation.src or ''),
                msgstr=(translation.value or ''), msgctxt=trans_ctxt,
                flags=flags)
            pofile.append(entry)

        if pofile:
            pofile.sort()
            return str(pofile).encode('utf-8')
        else:
            return


class TranslationSetStart(ModelView):
    "Set Translation"
    __name__ = 'ir.translation.set.start'


class TranslationSetSucceed(ModelView):
    "Set Translation"
    __name__ = 'ir.translation.set.succeed'


class TranslationSet(Wizard):
    "Set Translation"
    __name__ = "ir.translation.set"

    start = StateView('ir.translation.set.start',
        'ir.translation_set_start_view_form', [
            Button('Cancel', 'end', 'tryton-cancel'),
            Button('Set', 'set_', 'tryton-ok', default=True),
            ])
    set_ = StateTransition()
    succeed = StateView('ir.translation.set.succeed',
        'ir.translation_set_succeed_view_form', [
            Button('OK', 'end', 'tryton-ok', default=True),
            ])

    def extract_report_opendocument(self, content):
        def extract(node):
            if node.nodeType in {node.CDATA_SECTION_NODE, node.TEXT_NODE}:
                if (node.parentNode
                        and node.parentNode.tagName in {
                            'text:placeholder',
                            'text:page-number',
                            'text:page-count',
                            }):
                    return
                if node.nodeValue:
                    txt = node.nodeValue.strip()
                    if txt:
                        yield txt

            for child in [x for x in node.childNodes]:
                for string in extract(child):
                    yield string

        zip_ = get_zip_file(BytesIO(content))
        for content_xml in [
                zip_.read('content.xml'),
                zip_.read('styles.xml'),
                ]:
            document = xml.dom.minidom.parseString(content_xml)
            for string in extract(document.documentElement):
                yield string

    extract_report_odt = extract_report_opendocument
    extract_report_odp = extract_report_opendocument
    extract_report_ods = extract_report_opendocument
    extract_report_odg = extract_report_opendocument

    def extract_report_genshi(template_class):
        def method(self, content,
                keywords=None, comment_tags=None, **options):
            options['template_class'] = template_class
            content = BytesIO(content)
            if keywords is None:
                keywords = []
            if comment_tags is None:
                comment_tags = []

            for _, _, string, _ in genshi_extract(
                    content, keywords, comment_tags, options):
                yield string
        if not template_class:
            raise ValueError('a template class is required')
        return method
    factories = MIMETemplateLoader().factories
    extract_report_txt = extract_report_genshi(factories['text'])
    extract_report_xml = extract_report_genshi(
        factories.get('markup', factories.get('xml')))
    extract_report_html = extract_report_genshi(
        factories.get('markup', factories.get('xml')))
    extract_report_xhtml = extract_report_genshi(
        factories.get('markup', factories.get('xml')))
    del factories

    def set_report(self):
        pool = Pool()
        Report = pool.get('ir.action.report')
        Translation = pool.get('ir.translation')
        context = Transaction().context

        if context.get('active_model') == Report.__name__:
            reports = Report.browse(context.get('active_ids', []))
        elif context.get('active_model', 'ir.ui.menu') == 'ir.ui.menu':
            with Transaction().set_context(active_test=False):
                reports = Report.search([('translatable', '=', True)])
        else:
            return

        cursor = Transaction().connection.cursor()
        translation = Translation.__table__()
        for report in reports:
            content = None
            if report.report:
                with file_open(report.report.replace('/', os.sep),
                        mode='rb') as fp:
                    content = fp.read()
            for content, module in [
                    (report.report_content_custom, None),
                    (content, report.module)]:
                if not content:
                    continue

                cursor.execute(*translation.select(
                        translation.id, translation.name, translation.src,
                        where=(translation.lang == 'en')
                        & (translation.type == 'report')
                        & (translation.name == report.report_name)
                        & (translation.module == module)))
                trans_reports = {t['src']: t for t in cursor_dict(cursor)}

                strings = set()
                func_name = 'extract_report_%s' % report.template_extension
                strings.update(getattr(self, func_name)(content))

                for string in strings:
                    src_md5 = Translation.get_src_md5(string)
                    done = False
                    if string in trans_reports:
                        del trans_reports[string]
                        continue
                    for string_trans in trans_reports:
                        if string_trans in strings:
                            continue
                        seqmatch = SequenceMatcher(lambda x: x == ' ',
                                string, string_trans)
                        if seqmatch.ratio() == 1.0:
                            del trans_reports[report.report_name][string_trans]
                            done = True
                            break
                        if seqmatch.ratio() > 0.6:
                            cursor.execute(*translation.update(
                                    [translation.src, translation.fuzzy,
                                        translation.src_md5],
                                    [string, True, src_md5],
                                    where=(
                                        translation.name == report.report_name)
                                    & (translation.type == 'report')
                                    & (translation.src == string_trans)
                                    & (translation.module == module)))
                            del trans_reports[string_trans]
                            done = True
                            break
                    if not done:
                        cursor.execute(*translation.insert(
                                [translation.name, translation.lang,
                                    translation.type, translation.src,
                                    translation.value, translation.module,
                                    translation.fuzzy, translation.src_md5,
                                    translation.res_id],
                                [[report.report_name, 'en', 'report', string,
                                        '', module, False, src_md5, -1]]))
                if strings:
                    cursor.execute(*translation.delete(
                            where=(translation.name == report.report_name)
                            & (translation.type == 'report')
                            & (translation.module == module)
                            & ~translation.src.in_(list(strings))))

    def _translate_view(self, element):
        strings = []
        for attr in ('string', 'sum', 'confirm', 'help'):
            if element.get(attr):
                string = element.get(attr)
                if string:
                    strings.append(string)
        for child in element:
            strings.extend(self._translate_view(child))
        return strings

    def set_view(self):
        pool = Pool()
        View = pool.get('ir.ui.view')
        Translation = pool.get('ir.translation')
        context = Transaction().context

        if context.get('active_model') == View.__name__:
            views = View.browse(context.get('active_ids', []))
        elif context.get('active_model', 'ir.ui.menu') == 'ir.ui.menu':
            with Transaction().set_context(active_test=False):
                views = View.search([])
        else:
            return

        cursor = Transaction().connection.cursor()
        translation = Translation.__table__()
        for view in views:
            cursor.execute(*translation.select(
                    translation.id, translation.name, translation.src,
                    where=(translation.lang == 'en')
                    & (translation.type == 'view')
                    & (translation.name == view.model)
                    & (translation.module == view.module)))
            trans_views = {t['src']: t for t in cursor_dict(cursor)}

            xml = (view.arch or '').strip()
            if not xml:
                continue
            tree = etree.fromstring(xml)
            root_element = tree.getroottree().getroot()
            strings = self._translate_view(root_element)
            with Transaction().set_context(active_test=False):
                views2 = View.search([
                    ('model', '=', view.model),
                    ('id', '!=', view.id),
                    ('module', '=', view.module),
                    ])
            for view2 in views2:
                xml2 = view2.arch
                if not xml2:
                    continue
                tree2 = etree.fromstring(xml2)
                root2_element = tree2.getroottree().getroot()
                strings += self._translate_view(root2_element)
            if not strings:
                continue
            for string in set(strings):
                done = False
                if string in trans_views:
                    del trans_views[string]
                    continue
                string_md5 = Translation.get_src_md5(string)
                for string_trans in trans_views:
                    if string_trans in strings:
                        continue
                    seqmatch = SequenceMatcher(lambda x: x == ' ',
                            string, string_trans)
                    if seqmatch.ratio() == 1.0:
                        del trans_views[string_trans]
                        done = True
                        break
                    if seqmatch.ratio() > 0.6:
                        cursor.execute(*translation.update(
                                [translation.src, translation.src_md5,
                                    translation.fuzzy],
                                [string, string_md5, True],
                                where=(translation.id ==
                                    trans_views[string_trans]['id'])))
                        del trans_views[string_trans]
                        done = True
                        break
                if not done:
                    cursor.execute(*translation.insert(
                            [translation.name, translation.lang,
                                translation.type, translation.src,
                                translation.src_md5, translation.value,
                                translation.module, translation.fuzzy,
                                translation.res_id],
                            [[view.model, 'en', 'view', string, string_md5,
                                    '', view.module, False, -1]]))
            if strings:
                cursor.execute(*translation.delete(
                        where=(translation.name == view.model)
                        & (translation.type == 'view')
                        & (translation.module == view.module)
                        & ~translation.src.in_(strings)))

    def transition_set_(self):
        self.set_report()
        self.set_view()
        return 'succeed'


class TranslationCleanStart(ModelView):
    'Clean translation'
    __name__ = 'ir.translation.clean.start'


class TranslationCleanSucceed(ModelView):
    'Clean translation'
    __name__ = 'ir.translation.clean.succeed'


class TranslationClean(Wizard):
    "Clean translation"
    __name__ = 'ir.translation.clean'

    start = StateView('ir.translation.clean.start',
        'ir.translation_clean_start_view_form', [
            Button('Cancel', 'end', 'tryton-cancel'),
            Button('Clean', 'clean', 'tryton-ok', default=True),
            ])
    clean = StateTransition()
    succeed = StateView('ir.translation.clean.succeed',
        'ir.translation_clean_succeed_view_form', [
            Button('OK', 'end', 'tryton-ok', default=True),
            ])

    @staticmethod
    def _clean_field(translation):
        pool = Pool()
        try:
            model_name, field_name = translation.name.split(',', 1)
        except ValueError:
            return True
        try:
            Model = pool.get(model_name)
        except KeyError:
            return True
        if field_name not in Model._fields:
            return True

    @staticmethod
    def _clean_model(translation):
        pool = Pool()
        try:
            model_name, field_name = translation.name.split(',', 1)
        except ValueError:
            return True
        try:
            Model = pool.get(model_name)
        except KeyError:
            return True
        if translation.res_id >= 0:
            if field_name not in Model._fields:
                return True
            field = Model._fields[field_name]
            if (not hasattr(field, 'translate')
                    or not field.translate):
                return True
        elif field_name not in ('name'):
            return True

    @staticmethod
    def _clean_report(translation):
        pool = Pool()
        Report = pool.get('ir.action.report')
        with Transaction().set_context(active_test=False):
            if not Report.search([
                        ('report_name', '=', translation.name),
                        ('translatable', '=', True),
                        ]):
                return True

    @staticmethod
    def _clean_selection(translation):
        pool = Pool()
        try:
            model_name, field_name = translation.name.split(',', 1)
        except ValueError:
            return True
        try:
            Model = pool.get(model_name)
        except KeyError:
            return True
        if field_name not in Model._fields:
            return True
        field = Model._fields[field_name]
        if (not hasattr(field, 'selection')
                or not field.selection
                or not getattr(field, 'translate_selection', True)):
            return True
        if (isinstance(field.selection, (tuple, list))
                and translation.src not in dict(field.selection).values()):
            return True

    @staticmethod
    def _clean_view(translation):
        pool = Pool()
        model_name = translation.name
        try:
            pool.get(model_name)
        except KeyError:
            return True

    @staticmethod
    def _clean_wizard_button(translation):
        pool = Pool()
        try:
            wizard_name, state_name, button_name = \
                translation.name.split(',', 2)
        except ValueError:
            return True
        try:
            Wizard = pool.get(wizard_name, type='wizard')
        except KeyError:
            return True
        if not Wizard:
            return True
        state = Wizard.states.get(state_name)
        if not state or not hasattr(state, 'buttons'):
            return True
        if button_name in [b.state for b in state.buttons]:
            return False
        return True

    @staticmethod
    def _clean_help(translation):
        pool = Pool()
        try:
            model_name, field_name = translation.name.split(',', 1)
        except ValueError:
            return True
        try:
            Model = pool.get(model_name)
        except KeyError:
            return True
        if field_name not in Model._fields:
            return True
        field = Model._fields[field_name]
        return not field.help

    @staticmethod
    def _clean_error(translation):
        pool = Pool()
        model_name = translation.name
        if model_name in (
                'delete_xml_record',
                'xml_record_desc',
                'write_xml_record',
                'relation_not_found',
                'too_many_relations_found',
                'xml_id_syntax_error',
                'reference_syntax_error',
                'domain_validation_record',
                'required_validation_record',
                'size_validation_record',
                'digits_validation_record',
                'selection_validation_record',
                'time_format_validation_record',
                'access_error',
                'read_error',
                'write_error',
                'required_field',
                'foreign_model_missing',
                'foreign_model_exist',
                'search_function_missing',
                'selection_value_notfound',
                'recursion_error',
                ):
            return False
        Model, Wizard = None, None
        try:
            Model = pool.get(model_name)
        except KeyError:
            try:
                Wizard = pool.get(model_name, type='wizard')
            except KeyError:
                pass
        if Model:
            errors = list(Model._error_messages.values())
            if issubclass(Model, ModelSQL):
                errors += list(Model._sql_error_messages.values())
                for _, _, error in Model._sql_constraints:
                    errors.append(error)
            if translation.src not in errors:
                return True
        elif Wizard:
            errors = list(Wizard._error_messages.values())
            if translation.src not in errors:
                return True
        else:
            return True

    def transition_clean(self):
        pool = Pool()
        Translation = pool.get('ir.translation')
        ModelData = pool.get('ir.model.data')

        to_delete = []
        keys = set()
        translations = Translation.search([])
        for translation in translations:
            if getattr(self, '_clean_%s' % translation.type)(translation):
                to_delete.append(translation.id)
            elif translation.type in ('field', 'model', 'wizard_button',
                    'help'):
                key = (translation.module, translation.lang, translation.type,
                    translation.name, translation.res_id)
                if key in keys:
                    to_delete.append(translation.id)
                else:
                    keys.add(key)
        # skip translation handled in ir.model.data
        models_data = ModelData.search([
            ('db_id', 'in', to_delete),
            ('model', '=', 'ir.translation'),
            ])
        for mdata in models_data:
            if mdata.db_id in to_delete:
                to_delete.remove(mdata.db_id)

        Translation.delete(Translation.browse(to_delete))
        return 'succeed'


class TranslationUpdateStart(ModelView):
    "Update translation"
    __name__ = 'ir.translation.update.start'

    language = fields.Many2One('ir.lang', 'Language', required=True,
        domain=[('translatable', '=', True)])

    @staticmethod
    def default_language():
        Lang = Pool().get('ir.lang')
        code = Transaction().context.get('language')
        try:
            lang, = Lang.search([
                    ('code', '=', code),
                    ('translatable', '=', True),
                    ], limit=1)
            return lang.id
        except ValueError:
            return None


class TranslationUpdate(Wizard):
    "Update translation"
    __name__ = "ir.translation.update"

    _source_types = ['report', 'view', 'wizard_button', 'selection', 'error']
    _ressource_types = ['field', 'model', 'help']
    _updatable_types = ['field', 'model', 'selection', 'help']

    start = StateView('ir.translation.update.start',
        'ir.translation_update_start_view_form', [
            Button('Cancel', 'end', 'tryton-cancel'),
            Button('Update', 'update', 'tryton-ok', default=True),
            ])
    update = StateAction('ir.act_translation_form')

    @staticmethod
    def transition_update():
        return 'end'

    def do_update(self, action):
        pool = Pool()
        Translation = pool.get('ir.translation')
        Report = pool.get('ir.action.report')
        View = pool.get('ir.ui.view')
        context = Transaction().context
        cursor = Transaction().connection.cursor()
        cursor_update = Transaction().connection.cursor()
        translation = Translation.__table__()
        lang = self.start.language.code
        parent_lang = get_parent(lang)

        if context.get('active_model') == Report.__name__:
            reports = Report.browse(context.get('active_ids', []))
            source_clause = ((translation.type == 'report')
                & translation.name.in_([r.report_name for r in reports]))
        elif context.get('active_model') == View.__name__:
            views = View.browse(context.get('active_ids', []))
            source_clause = ((translation.type == 'view')
                & translation.name.in_([v.model for v in views]))
        else:
            source_clause = Literal(True)

        columns = [translation.name.as_('name'),
            translation.res_id.as_('res_id'), translation.type.as_('type'),
            translation.src.as_('src'), translation.module.as_('module')]
        cursor.execute(*(translation.select(*columns,
                    where=(translation.lang == 'en')
                    & source_clause
                    & translation.type.in_(self._source_types))
                - translation.select(*columns,
                    where=(translation.lang == lang)
                    & source_clause
                    & translation.type.in_(self._source_types))))
        to_create = []
        for row in cursor_dict(cursor):
            to_create.append({
                'name': row['name'],
                'res_id': row['res_id'],
                'lang': lang,
                'type': row['type'],
                'src': row['src'],
                'module': row['module'],
                })
        if to_create:
            Translation.create(to_create)

        if parent_lang:
            columns.append(translation.value)
            cursor.execute(*(translation.select(*columns,
                        where=(translation.lang == parent_lang)
                        & source_clause
                        & translation.type.in_(self._source_types))
                    & translation.select(*columns,
                        where=(translation.lang == lang)
                        & source_clause
                        & translation.type.in_(self._source_types))))
            for row in cursor_dict(cursor):
                cursor_update.execute(*translation.update(
                        [translation.value],
                        [''],
                        where=(translation.name == row['name'])
                        & (translation.res_id == row['res_id'])
                        & (translation.type == row['type'])
                        & (translation.src == row['src'])
                        & (translation.module == row['module'])
                        & (translation.lang == lang)))

        if context.get('active_model') in {Report.__name__, View.__name__}:
            return

        columns = [translation.name.as_('name'),
            translation.res_id.as_('res_id'), translation.type.as_('type'),
            translation.module.as_('module')]
        cursor.execute(*(translation.select(*columns,
                    where=(translation.lang == 'en')
                    & translation.type.in_(self._ressource_types))
                - translation.select(*columns,
                    where=(translation.lang == lang)
                    & translation.type.in_(self._ressource_types))))
        to_create = []
        for row in cursor_dict(cursor):
            to_create.append({
                'name': row['name'],
                'res_id': row['res_id'],
                'lang': lang,
                'type': row['type'],
                'module': row['module'],
                })
        if to_create:
            Translation.create(to_create)

        if parent_lang:
            columns.append(translation.value)
            cursor.execute(*(translation.select(*columns,
                        where=(translation.lang == parent_lang)
                        & translation.type.in_(self._ressource_types))
                    & translation.select(*columns,
                        where=(translation.lang == lang)
                        & translation.type.in_(self._ressource_types))))
            for row in cursor_dict(cursor):
                cursor_update.execute(*translation.update(
                        [translation.value],
                        [''],
                        where=(translation.name == row['name'])
                        & (translation.res_id == row['res_id'])
                        & (translation.type == row['type'])
                        & (translation.module == row['module'])
                        & (translation.lang == lang)))

        columns = [translation.name.as_('name'),
            translation.res_id.as_('res_id'), translation.type.as_('type'),
            translation.src.as_('src'), translation.module.as_('module')]
        cursor.execute(*(translation.select(*columns,
                    where=(translation.lang == 'en')
                    & translation.type.in_(self._updatable_types))
                - translation.select(*columns,
                    where=(translation.lang == lang)
                    & translation.type.in_(self._updatable_types))))
        for row in cursor_dict(cursor):
            cursor_update.execute(*translation.update(
                    [translation.fuzzy, translation.src],
                    [True, row['src']],
                    where=(translation.name == row['name'])
                    & (translation.type == row['type'])
                    & (translation.lang == lang)
                    & (translation.res_id == (row['res_id'] or -1))
                    & (translation.module == row['module'])))

        cursor.execute(*translation.select(
                translation.src.as_('src'),
                Max(translation.value).as_('value'),
                where=(translation.lang == lang)
                & translation.src.in_(
                    translation.select(translation.src,
                        where=((translation.value == '')
                            | (translation.value == Null))
                        & (translation.lang == lang)))
                & (translation.value != '')
                & (translation.value != Null),
                group_by=translation.src))

        for row in cursor_dict(cursor):
            cursor_update.execute(*translation.update(
                    [translation.fuzzy, translation.value],
                    [True, row['value']],
                    where=(translation.src == row['src'])
                    & ((translation.value == '') | (translation.value == Null))
                    & (translation.lang == lang)))

        cursor_update.execute(*translation.update(
                [translation.fuzzy],
                [False],
                where=((translation.value == '') | (translation.value == Null))
                & (translation.lang == lang)))

        action['pyson_domain'] = PYSONEncoder().encode([
            ('module', '!=', None),
            ('lang', '=', lang),
        ])
        return action, {}


class TranslationExportStart(ModelView):
    "Export translation"
    __name__ = 'ir.translation.export.start'

    language = fields.Many2One('ir.lang', 'Language', required=True,
        domain=[
            ('translatable', '=', True),
            ('code', '!=', 'en'),
            ])
    module = fields.Many2One('ir.module', 'Module', required=True,
        domain=[
            ('state', 'in', ['activated', 'to upgrade', 'to remove']),
            ])

    @classmethod
    def default_language(cls):
        Lang = Pool().get('ir.lang')
        code = Transaction().context.get('language')
        domain = [('code', '=', code)] + cls.language.domain
        try:
            lang, = Lang.search(domain, limit=1)
            return lang.id
        except ValueError:
            return None


class TranslationExportResult(ModelView):
    "Export translation"
    __name__ = 'ir.translation.export.result'

    file = fields.Binary('File', readonly=True)


class TranslationExport(Wizard):
    "Export translation"
    __name__ = "ir.translation.export"

    start = StateView('ir.translation.export.start',
        'ir.translation_export_start_view_form', [
            Button('Cancel', 'end', 'tryton-cancel'),
            Button('Export', 'export', 'tryton-ok', default=True),
            ])
    export = StateTransition()
    result = StateView('ir.translation.export.result',
        'ir.translation_export_result_view_form', [
            Button('Close', 'end', 'tryton-close'),
            ])

    def transition_export(self):
        pool = Pool()
        Translation = pool.get('ir.translation')
        self.result.file = Translation.translation_export(
            self.start.language.code, self.start.module.name)
        return 'result'

    def default_result(self, fields):
        file_ = self.result.file
        cast = self.result.__class__.file.cast
        self.result.file = False  # No need to store it in session
        return {
            'file': cast(file_) if file_ else None,
            }


class TranslationReport(Wizard):
    "Open translations of report"
    __name__ = 'ir.translation.report'
    start_state = 'open_'
    open_ = StateAction('ir.act_translation_report')

    def do_open_(self, action):
        pool = Pool()
        Report = pool.get('ir.action.report')
        context = Transaction().context
        assert context['active_model'] == Report.__name__
        reports = Report.browse(context['active_ids'])
        action['pyson_domain'] = PYSONEncoder().encode([
                ('type', '=', 'report'),
                ('name', 'in', [r.report_name for r in reports]),
                ])
        # Behaves like a relate to have name suffix
        action['keyword'] = 'form_relate'
        return action, {
            'model': context['active_model'],
            'ids': context['active_ids'],
            'id': context['active_id'],
            }<|MERGE_RESOLUTION|>--- conflicted
+++ resolved
@@ -5,11 +5,7 @@
 from difflib import SequenceMatcher
 from hashlib import md5
 from io import BytesIO
-<<<<<<< HEAD
-import logging
-=======
 from lxml import etree
->>>>>>> 203f87c6
 
 import polib
 from sql import Column, Null, Literal
@@ -863,18 +859,7 @@
                                 to_save.append(old_translation)
                             else:
                                 translations.add(old_translation)
-<<<<<<< HEAD
-        # JCA : Add try catch to help with debugging
-        try:
-            cls.save(filter(None, to_save))
-        except:
-            logger.debug('Failed to save translations')
-            for data in to_save:
-                logging.getLogger().debug('    ' + str(data._save_values))
-            raise
-=======
         cls.save([_f for _f in to_save if _f])
->>>>>>> 203f87c6
         translations |= set(to_save)
 
         if translations:
