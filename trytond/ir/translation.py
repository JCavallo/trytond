--- conflicted
+++ resolved
@@ -632,11 +632,7 @@
                 res.update(cls.get_sources(list(sub_args)))
             return res
 
-<<<<<<< HEAD
-        update_cache = False
-=======
         to_cache = []
->>>>>>> 871d30ec
         for name, ttype, lang, source in args:
             name = unicode(name)
             ttype = unicode(ttype)
@@ -647,11 +643,7 @@
             if trans != -1:
                 res[(name, ttype, lang, source)] = trans
             else:
-<<<<<<< HEAD
-                update_cache = True
-=======
                 to_cache.append((name, ttype, lang, source))
->>>>>>> 871d30ec
                 parent_lang = get_parent(lang)
                 if parent_lang:
                     parent_args.append((name, ttype, parent_lang, source))
@@ -688,14 +680,8 @@
                     if (name, ttype, lang, source) not in args:
                         source = None
                     res[(name, ttype, lang, source)] = value
-<<<<<<< HEAD
-        if update_cache:
-            for key, value in res.iteritems():
-                cls._translation_cache.set(key, value)
-=======
         for key in to_cache:
             cls._translation_cache.set(key, res[key])
->>>>>>> 871d30ec
         return res
 
     @classmethod
