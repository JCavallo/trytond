--- conflicted
+++ resolved
@@ -382,24 +382,12 @@
 
         transaction.commit()
 
-<<<<<<< HEAD
-            with Transaction().set_context(_datetime=second_stamp,
-                    _datetime_exclude=True):
-                history = History(history_id)
-            self.assertEqual(history.value, 1)
-            self.assertEqual([l.name for l in history.lines], ['a', 'b'])
-
-    def test0080_search_cursor_max(self):
-        'Test search with number of history entries at cursor.IN_MAX'
-        History = POOL.get('test.history')
-=======
         history = History(history_id)
         self.assertEqual(history.value, 2)
         self.assertEqual([l.name for l in history.lines], ['c'])
         self.assertEqual(history.stamp, first_stamp)
         self.assertEqual(
             [l.name for l in history.lines_at_stamp], ['a', 'b'])
->>>>>>> 32fdf010
 
         with Transaction().set_context(_datetime=first_stamp):
             history = History(history_id)
