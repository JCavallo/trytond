--- conflicted
+++ resolved
@@ -110,12 +110,7 @@
 
 
 def _db_cache_file(path, name, backend_name):
-<<<<<<< HEAD
-    return os.path.join(path, 'test_%s_cache_%s_py%s.dump'
-        % (backend_name, name, sys.version_info.major))
-=======
     return os.path.join(path, '%s-%s.dump' % (name, backend_name))
->>>>>>> 203f87c6
 
 
 def _sqlite_copy(file_, restore=False):
@@ -758,12 +753,7 @@
         suite_ = suite()
     else:
         suite_ = all_suite()
-<<<<<<< HEAD
-    from trytond.modules import create_graph, get_module_list, \
-        MODULES_PATH, EGG_MODULES
-=======
     from trytond.modules import create_graph, get_module_list, import_module
->>>>>>> 203f87c6
     graph = create_graph(get_module_list())
     for node in graph:
         module = node.name
