--- conflicted
+++ resolved
@@ -43,13 +43,7 @@
         if request.user_id:
             return wrapped(*args, **kwargs)
         else:
-<<<<<<< HEAD
-            # ABDC: Here we change the code from UNAUTHORIZED because it 
-            # is not properly handled by the client and causes a crash.
-            abort(httplib.FORBIDDEN)
-=======
             abort(http.client.UNAUTHORIZED)
->>>>>>> 203f87c6
 
     def check_request_size(self, request, size=None):
         if request.method not in {'POST', 'PUT', 'PATCH'}:
