# -*- coding: utf-8 -*-
# This file is part of Tryton.  The COPYRIGHT file at the top level of
# this repository contains the full copyright notices and license terms.
import http.client
import logging
import pydoc
<<<<<<< HEAD
import time
import traceback
=======
try:
    from http import HTTPStatus
except ImportError:
    from http import client as HTTPStatus
>>>>>>> 203f87c6

from werkzeug.exceptions import abort
from sql import Table

from trytond import security
from trytond import backend
from trytond.config import config, get_hostname
from trytond import __version__
from trytond.transaction import Transaction
from trytond.exceptions import (
    UserError, UserWarning, ConcurrencyException, LoginException,
    RateLimitException)
from trytond.tools import is_instance_method
from trytond.wsgi import app
<<<<<<< HEAD
from trytond.perf_analyzer import PerfLog, profile
from trytond.perf_analyzer import logger as perf_logger
from trytond.sentry import sentry_wrap
=======
from trytond.worker import run_task
>>>>>>> 203f87c6
from .wrappers import with_pool

logger = logging.getLogger(__name__)

# JCA: log slow RPC (> log_time_threshold)
slow_threshold = config.getfloat('web', 'log_time_threshold', default=-1)
if slow_threshold >= 0:
    slow_logger = logging.getLogger('slowness')

ir_configuration = Table('ir_configuration')
ir_lang = Table('ir_lang')
ir_module = Table('ir_module')
res_user = Table('res_user')


# JCA: log slow RPC
def log_exception(method, *args, **kwargs):
    kwargs['exc_info'] = False
    method(*args, **kwargs)
    for elem in traceback.format_exc().split('\n'):
        method(elem)


@app.route('/<string:database_name>/', methods=['POST'])
def rpc(request, database_name):
    methods = {
        'common.db.login': login,
        'common.db.logout': logout,
        'system.listMethods': list_method,
        'system.methodHelp': help_method,
        'system.methodSignature': lambda *a: 'signatures not supported',
        }
    return methods.get(request.rpc_method, _dispatch)(
        request, database_name, *request.rpc_params)


def login(request, database_name, user, parameters, language=None):
    Database = backend.get('Database')
    DatabaseOperationalError = backend.get('DatabaseOperationalError')
    try:
        Database(database_name).connect()
    except DatabaseOperationalError:
        logger.error('fail to connect to %s', database_name, exc_info=True)
        abort(HTTPStatus.NOT_FOUND)
    context = {
        'language': language,
        '_request': request.context,
        }
    try:
        session = security.login(
            database_name, user, parameters, context=context)
        code = HTTPStatus.UNAUTHORIZED
    except RateLimitException:
        session = None
        code = HTTPStatus.TOO_MANY_REQUESTS
    if not session:
        abort(code)
    return session


@app.auth_required
def logout(request, database_name):
    auth = request.authorization
    security.logout(
        database_name, auth.get('userid'), auth.get('session'),
        context={'_request': request.context})


@app.route('/', methods=['POST'])
def root(request, *args):
    methods = {
        'common.server.version': lambda *a: __version__,
        'common.db.list': db_list,
        }
    return methods[request.rpc_method](request, *request.rpc_params)


<<<<<<< HEAD
@app.route('/', methods=['GET'])
def home(request):
    return redirect('/index.html')  # XXX find a better way


# AKE: route to bench index.html
@app.route('/bench/', methods=['GET'])
def bench(request):
    return redirect('/bench/index.html')  # XXX find a better way


=======
>>>>>>> 203f87c6
def db_exist(request, database_name):
    Database = backend.get('Database')
    try:
        Database(database_name).connect()
        return True
    except Exception:
        return False


def db_list(request, *args):
    if not config.getboolean('database', 'list'):
        abort(HTTPStatus.FORBIDDEN)
    context = {'_request': request.context}
    hostname = get_hostname(request.host)
    with Transaction().start(
            None, 0, context=context, close=True, _nocache=True
            ) as transaction:
        return transaction.database.list(hostname=hostname)


@app.auth_required
@with_pool
def list_method(request, pool):
    methods = []
    for type in ('model', 'wizard', 'report'):
        for object_name, obj in pool.iterobject(type=type):
            for method in obj.__rpc__:
                methods.append(type + '.' + object_name + '.' + method)
    return methods


def get_object_method(request, pool):
    method = request.rpc_method
    type, _ = method.split('.', 1)
    name = '.'.join(method.split('.')[1:-1])
    method = method.split('.')[-1]
    return pool.get(name, type=type), method


@app.auth_required
@with_pool
def help_method(request, pool):
    obj, method = get_object_method(request, pool)
    return pydoc.getdoc(getattr(obj, method))


# AKE: hide tech exceptions and send them to sentry
@sentry_wrap
@app.auth_required
@with_pool
def _dispatch(request, pool, *args, **kwargs):

    # AKE: perf analyzer hooks
    try:
        PerfLog().on_enter()
    except Exception:
        perf_logger.exception('on_enter failed')

    DatabaseOperationalError = backend.get('DatabaseOperationalError')

    obj, method = get_object_method(request, pool)
    if method in obj.__rpc__:
        rpc = obj.__rpc__[method]
    else:
        abort(HTTPStatus.FORBIDDEN)

    user = request.user_id
    session = None
    if request.authorization.type == 'session':
        session = request.authorization.get('session')

    if rpc.fresh_session and session:
        context = {'_request': request.context}
        if not security.check_timeout(
                pool.database_name, user, session, context=context):
            abort(http.client.UNAUTHORIZED)

    log_message = '%s.%s(*%s, **%s) from %s@%s/%s'
    username = request.authorization.username
    if isinstance(username, bytes):
        username = username.decode('utf-8')
    log_args = (
        obj, method, args, kwargs, username, request.remote_addr, request.path)
    logger.info(log_message, *log_args)

<<<<<<< HEAD
    # JCA: log slow RPC
    if slow_threshold >= 0:
        slow_msg = '%s.%s (%s s)'
        slow_args = (obj, method)
        slow_start = time.time()

    user = request.user_id

    # AKE: add session to transaction context
    token, session = None, None
    if request.authorization.type == 'session':
        session = request.authorization.get('session')
    elif request.authorization.type == 'token':
        token = {
            'key': request.authorization.get('token'),
            'user': user,
            'party': request.authorization.get('party_id'),
            }

    # AKE: perf analyzer hooks
    try:
        PerfLog().on_execute(user, session, request.rpc_method, args, kwargs)
    except Exception:
        perf_logger.exception('on_execute failed')

=======
>>>>>>> 203f87c6
    for count in range(config.getint('database', 'retry'), -1, -1):
        with Transaction().start(pool.database_name, user,
                readonly=rpc.readonly) as transaction:
            try:
                c_args, c_kwargs, transaction.context, transaction.timestamp \
                    = rpc.convert(obj, *args, **kwargs)
                # AKE: add session to transaction context
                transaction.context.update({
                        'session': session,
                        'token': token,
                        })
                transaction.context['_request'] = request.context
                meth = getattr(obj, method)

                # AKE: perf analyzer hooks
                try:
                    wrapped_meth = profile(meth)
                except Exception:
                    perf_logger.exception('profile failed')
                else:
                    meth = wrapped_meth

                if (rpc.instantiate is None
                        or not is_instance_method(obj, method)):
                    result = rpc.result(meth(*c_args, **c_kwargs))
                else:
                    assert rpc.instantiate == 0
                    inst = c_args.pop(0)
                    if hasattr(inst, method):
                        result = rpc.result(meth(inst, *c_args, **c_kwargs))
                    else:
                        result = [rpc.result(meth(i, *c_args, **c_kwargs))
                            for i in inst]
            except DatabaseOperationalError:
                if count and not rpc.readonly:
                    transaction.rollback()
                    continue
                logger.error(log_message, *log_args, exc_info=True)

                # JCA: log slow RPC
                if slow_threshold >= 0:
                    slow_args += (str(time.time() - slow_start),)
                    log_exception(slow_logger.error, slow_msg, *slow_args)

                raise
            except (ConcurrencyException, UserError, UserWarning,
                    LoginException):
                logger.debug(log_message, *log_args, exc_info=True)

                # JCA: log slow RPC
                if slow_threshold >= 0:
                    slow_args += (str(time.time() - slow_start),)
                    log_exception(slow_logger.debug, slow_msg, *slow_args)

                raise
            except Exception:
                logger.error(log_message, *log_args, exc_info=True)

                # JCA: log slow RPC
                if slow_threshold >= 0:
                    slow_args += (str(time.time() - slow_start),)
                    log_exception(slow_logger.error, slow_msg, *slow_args)

                raise
            # Need to commit to unlock SQLite database
            transaction.commit()
<<<<<<< HEAD
        if request.authorization.type == 'session':
            # AKE: moved all session ops to security script
            security.reset(
                pool.database_name, user, request.authorization.get('session'))
=======
        while transaction.tasks:
            task_id = transaction.tasks.pop()
            run_task(pool, task_id)
        if session:
>>>>>>> 203f87c6
            context = {'_request': request.context}
            security.reset(pool.database_name, session, context=context)
        logger.debug('Result: %s', result)

        # JCA: log slow RPC
        if slow_threshold >= 0:
            slow_diff = time.time() - slow_start
            slow_args += (str(slow_diff),)
            if slow_diff > slow_threshold:
                slow_logger.info(slow_msg, *slow_args)
            else:
                slow_logger.debug(slow_msg, *slow_args)

        # AKE: perf analyzer hooks
        try:
            PerfLog().on_leave(result)
        except Exception:
            perf_logger.exception('on_leave failed')

        return result<|MERGE_RESOLUTION|>--- conflicted
+++ resolved
@@ -4,15 +4,10 @@
 import http.client
 import logging
 import pydoc
-<<<<<<< HEAD
-import time
-import traceback
-=======
 try:
     from http import HTTPStatus
 except ImportError:
     from http import client as HTTPStatus
->>>>>>> 203f87c6
 
 from werkzeug.exceptions import abort
 from sql import Table
@@ -27,13 +22,7 @@
     RateLimitException)
 from trytond.tools import is_instance_method
 from trytond.wsgi import app
-<<<<<<< HEAD
-from trytond.perf_analyzer import PerfLog, profile
-from trytond.perf_analyzer import logger as perf_logger
-from trytond.sentry import sentry_wrap
-=======
 from trytond.worker import run_task
->>>>>>> 203f87c6
 from .wrappers import with_pool
 
 logger = logging.getLogger(__name__)
@@ -111,20 +100,6 @@
     return methods[request.rpc_method](request, *request.rpc_params)
 
 
-<<<<<<< HEAD
-@app.route('/', methods=['GET'])
-def home(request):
-    return redirect('/index.html')  # XXX find a better way
-
-
-# AKE: route to bench index.html
-@app.route('/bench/', methods=['GET'])
-def bench(request):
-    return redirect('/bench/index.html')  # XXX find a better way
-
-
-=======
->>>>>>> 203f87c6
 def db_exist(request, database_name):
     Database = backend.get('Database')
     try:
@@ -210,34 +185,6 @@
         obj, method, args, kwargs, username, request.remote_addr, request.path)
     logger.info(log_message, *log_args)
 
-<<<<<<< HEAD
-    # JCA: log slow RPC
-    if slow_threshold >= 0:
-        slow_msg = '%s.%s (%s s)'
-        slow_args = (obj, method)
-        slow_start = time.time()
-
-    user = request.user_id
-
-    # AKE: add session to transaction context
-    token, session = None, None
-    if request.authorization.type == 'session':
-        session = request.authorization.get('session')
-    elif request.authorization.type == 'token':
-        token = {
-            'key': request.authorization.get('token'),
-            'user': user,
-            'party': request.authorization.get('party_id'),
-            }
-
-    # AKE: perf analyzer hooks
-    try:
-        PerfLog().on_execute(user, session, request.rpc_method, args, kwargs)
-    except Exception:
-        perf_logger.exception('on_execute failed')
-
-=======
->>>>>>> 203f87c6
     for count in range(config.getint('database', 'retry'), -1, -1):
         with Transaction().start(pool.database_name, user,
                 readonly=rpc.readonly) as transaction:
@@ -304,17 +251,10 @@
                 raise
             # Need to commit to unlock SQLite database
             transaction.commit()
-<<<<<<< HEAD
-        if request.authorization.type == 'session':
-            # AKE: moved all session ops to security script
-            security.reset(
-                pool.database_name, user, request.authorization.get('session'))
-=======
         while transaction.tasks:
             task_id = transaction.tasks.pop()
             run_task(pool, task_id)
         if session:
->>>>>>> 203f87c6
             context = {'_request': request.context}
             security.reset(pool.database_name, session, context=context)
         logger.debug('Result: %s', result)
