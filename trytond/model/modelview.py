# This file is part of Tryton.  The COPYRIGHT file at the top level of
# this repository contains the full copyright notices and license terms.
from lxml import etree
from functools import wraps
import copy
import collections

from trytond.model import Model, fields
from trytond.tools import ClassProperty, is_instance_method
from trytond.pyson import PYSONDecoder, PYSONEncoder
from trytond.transaction import Transaction
from trytond.cache import Cache
from trytond.pool import Pool
from trytond.exceptions import UserError
from trytond.rpc import RPC

__all__ = ['ModelView']


def _find(tree, element):
    if element.tag == 'xpath':
        res = tree.xpath(element.get('expr'))
        if res:
            return res[0]
    return None


def _inherit_apply(src, inherit):
    tree_src = etree.fromstring(src)
    tree_inherit = etree.fromstring(inherit)
    root_inherit = tree_inherit.getroottree().getroot()
    for element2 in root_inherit:
        if element2.tag != 'xpath':
            continue
        element = _find(tree_src, element2)
        if element is not None:
            pos = element2.get('position', 'inside')
            if pos == 'replace':
                parent = element.getparent()
                if parent is None:
                    tree_src, = element2
                    continue
                enext = element.getnext()
                if enext is not None:
                    for child in element2:
                        index = parent.index(enext)
                        parent.insert(index, child)
                else:
                    parent.extend(list(element2))
                parent.remove(element)
            elif pos == 'replace_attributes':
                child = element2[0]
                for attr in child.attrib:
                    element.set(attr, child.get(attr))
            elif pos == 'inside':
                element.extend(list(element2))
            elif pos == 'after':
                parent = element.getparent()
                enext = element.getnext()
                if enext is not None:
                    for child in list(element2):
                        index = parent.index(enext)
                        parent.insert(index, child)
                else:
                    parent.extend(list(element2))
            elif pos == 'before':
                parent = element.getparent()
                for child in list(element2):
                    index = parent.index(element)
                    parent.insert(index, child)
            else:
                raise AttributeError(
                    'Unknown position in inherited view %s!' % pos)
        else:
            raise AttributeError(
                'Couldn\'t find tag (%s: %s) in parent view!'
                % (element2.tag, element2.get('expr')))
    return etree.tostring(tree_src, encoding='utf-8')


def on_change(func):
    @wraps(func)
    def wrapper(self, *args, **kwargs):
        result = func(self, *args, **kwargs)
        assert result is None, func
        return self
    wrapper.on_change = True
    return wrapper


def on_change_result(record):
    return record._changed_values


class ModelView(Model):
    """
    Define a model with views in Tryton.
    """
    __modules_list = None  # Cache for the modules list sorted by dependency
    _fields_view_get_cache = Cache('modelview.fields_view_get')
    _view_toolbar_get_cache = Cache('modelview.view_toolbar_get')

    @staticmethod
    def _reset_modules_list():
        ModelView.__modules_list = None

    @ClassProperty
    @classmethod
    def _modules_list(cls):
        from trytond.modules import create_graph, get_module_list
        if ModelView.__modules_list:
            return ModelView.__modules_list
        graph = create_graph(get_module_list())[0]
        ModelView.__modules_list = [x.name for x in graph] + [None]
        return ModelView.__modules_list

    @classmethod
    def __setup__(cls):
        super(ModelView, cls).__setup__()
        cls.__rpc__['fields_view_get'] = RPC()
        cls.__rpc__['view_toolbar_get'] = RPC()
        cls.__rpc__['on_change'] = RPC(instantiate=0)
        cls.__rpc__['on_change_with'] = RPC(instantiate=0)
        cls._buttons = {}

        if hasattr(cls, '__depend_methods'):
            cls.__depend_methods = cls.__depend_methods.copy()
        else:
            cls.__depend_methods = collections.defaultdict(set)

        if hasattr(cls, '__change_buttons'):
            cls.__change_buttons = cls.__change_buttons.copy()
        else:
            cls.__change_buttons = collections.defaultdict(set)

        def setup_field(field, field_name):
            for attribute in ('on_change', 'on_change_with', 'autocomplete',
                    'selection_change_with'):
                if attribute == 'selection_change_with':
                    if isinstance(
                            getattr(field, 'selection', None), basestring):
                        function_name = field.selection
                    else:
                        continue
                else:
                    function_name = '%s_%s' % (attribute, field_name)
                if not getattr(cls, function_name, None):
                    continue
                # Search depends on all parent class because field has been
                # copied with the original definition
                for parent_cls in cls.__mro__:
                    function = getattr(parent_cls, function_name, None)
                    if not function:
                        continue
                    if getattr(function, 'depends', None):
                        setattr(field, attribute,
                            getattr(field, attribute) | function.depends)
                    if getattr(function, 'depend_methods', None):
                        cls.__depend_methods[(field_name, attribute)] |= \
                            function.depend_methods
                function = getattr(cls, function_name, None)
                if (attribute == 'on_change'
                        and not getattr(function, 'on_change', None)):
                    # Decorate on_change to always return self
                    setattr(cls, function_name, on_change(function))

        def setup_callable(function, name):
            if hasattr(function, 'change'):
                cls.__change_buttons[name] |= function.change

        for name in dir(cls):
            attr = getattr(cls, name)
            if isinstance(attr, fields.Field):
                setup_field(attr, name)
            elif isinstance(attr, collections.Callable):
                setup_callable(attr, name)

    @classmethod
    def __post_setup__(cls):
        super(ModelView, cls).__post_setup__()

        # Update __rpc__
        for field_name, field in cls._fields.iteritems():
            if isinstance(field, (fields.Selection, fields.Reference)) \
                    and not isinstance(field.selection, (list, tuple)) \
                    and field.selection not in cls.__rpc__:
                instantiate = 0 if field.selection_change_with else None
                cls.__rpc__.setdefault(field.selection,
                    RPC(instantiate=instantiate))

            for attribute in ('on_change', 'on_change_with', 'autocomplete'):
                function_name = '%s_%s' % (attribute, field_name)
                if getattr(cls, function_name, None):
                    result = None
                    if attribute == 'on_change':
                        result = on_change_result
                    cls.__rpc__.setdefault(function_name,
                        RPC(instantiate=0, result=result))

        for button in cls._buttons:
            if not is_instance_method(cls, button):
                cls.__rpc__.setdefault(button,
                    RPC(readonly=False, instantiate=0))
            else:
                cls.__rpc__.setdefault(button,
                    RPC(instantiate=0, result=on_change_result))

        # Update depend on methods
        for (field_name, attribute), others in (
                cls.__depend_methods.iteritems()):
            field = getattr(cls, field_name)
            for other in others:
                other_field = getattr(cls, other)
                setattr(field, attribute,
                    getattr(field, attribute)
                    | getattr(other_field, attribute))

    @classmethod
    def fields_view_get(cls, view_id=None, view_type='form'):
        '''
        Return a view definition.
        If view_id is None the first one will be used of view_type.
        The definition is a dictionary with keys:
           - model: the model name
           - type: the type of the view
           - view_id: the id of the view
           - arch: the xml description of the view
           - fields: a dictionary with the definition of each field in the view
           - field_childs: the name of the childs field for tree
        '''
        key = (cls.__name__, view_id, view_type)
        result = cls._fields_view_get_cache.get(key)
        if result:
            return result
        result = {'model': cls.__name__}
        pool = Pool()
        View = pool.get('ir.ui.view')

        view = None
        inherit_view_id = None
        if view_id:
            view = View(view_id)
        else:
            domain = [
                ('model', '=', cls.__name__),
                ('type', '=', view_type),
                ['OR',
                    ('inherit', '=', None),
                    ('inherit.model', '!=', cls.__name__),
                    ],
                ]
            views = View.search(domain)
            if views:
                view = views[0]
        if view:
            if view.inherit:
                inherit_view_id = view.id
                view = view.inherit
            view_id = view.id

        # if a view was found
        if view:
            result['type'] = view.type
            result['view_id'] = view_id
            result['arch'] = view.arch
            result['field_childs'] = view.field_childs

            # Check if view is not from an inherited model
            if view.model != cls.__name__:
                Inherit = pool.get(view.model)
                result['arch'] = Inherit.fields_view_get(
                        result['view_id'])['arch']
                view_id = inherit_view_id

            # get all views which inherit from (ie modify) this view
            views = View.search([
                    'OR', [
                        ('inherit', '=', view_id),
                        ('model', '=', cls.__name__),
                        ], [
                        ('id', '=', view_id),
                        ('inherit', '!=', None),
                        ],
                    ])
            raise_p = False
            while True:
                try:
                    views.sort(key=lambda x:
                        cls._modules_list.index(x.module or None))
                    break
                except ValueError:
                    if raise_p:
                        raise
                    # There is perhaps a new module in the directory
                    ModelView._reset_modules_list()
                    raise_p = True
            for view in views:
                if view.domain:
                    if not PYSONDecoder({'context': Transaction().context}
                            ).decode(view.domain):
                        continue
                if not view.arch or not view.arch.strip():
                    continue
                result['arch'] = _inherit_apply(result['arch'], view.arch)

        # otherwise, build some kind of default view
        else:
            if view_type == 'form':
                res = cls.fields_get()
                xml = '''<?xml version="1.0"?>''' \
                    '''<form string="%s" col="4">''' % (cls.__doc__,)
                for i in res:
                    if i in ('create_uid', 'create_date',
                            'write_uid', 'write_date', 'id', 'rec_name'):
                        continue
                    if res[i]['type'] not in ('one2many', 'many2many'):
                        xml += '<label name="%s"/>' % (i,)
                        xml += '<field name="%s"/>' % (i,)
                        if res[i]['type'] == 'text':
                            xml += "<newline/>"
                    else:
                        xml += '<field name="%s" colspan="4"/>' % (i,)
                xml += "</form>"
            elif view_type == 'tree':
                field = 'id'
                if cls._rec_name in cls._fields:
                    field = cls._rec_name
                xml = '''<?xml version="1.0"?>''' \
                    '''<tree string="%s"><field name="%s"/></tree>''' \
                    % (cls.__doc__, field)
            else:
                xml = ''
            result['type'] = view_type
            result['arch'] = xml
            result['field_childs'] = None
            result['view_id'] = 0

        # Update arch and compute fields from arch
        parser = etree.XMLParser(remove_blank_text=True)
        tree = etree.fromstring(result['arch'], parser)
        xarch, xfields = cls._view_look_dom_arch(tree, result['type'],
                result['field_childs'])
        result['arch'] = xarch
        result['fields'] = xfields

        if result['field_childs']:
            child_field = result['field_childs']
            result['children_definitions'] = defs = {}
            model = cls
            requisite_fields = result['fields'].keys()
            requisite_fields.remove(child_field)
            while model and model.__name__ not in defs:
                fields_to_get = [rfield for rfield in requisite_fields
                    if hasattr(model, rfield)]
                defs[model.__name__] = model.fields_get(fields_to_get
                    + [child_field])
                field = getattr(model, child_field, None)
                if field:
                    model = pool.get(field.model_name)
                else:
                    model = None
        else:
            result['children_definitions'] = {}

        cls._fields_view_get_cache.set(key, result)
        return result

    @classmethod
    def view_toolbar_get(cls):
        """
        Returns the model specific actions.
        A dictionary with keys:
            - print: a list of available reports
            - action: a list of available actions
            - relate: a list of available relations
        """
        Action = Pool().get('ir.action.keyword')
        key = cls.__name__
        result = cls._view_toolbar_get_cache.get(key)
        if result:
            return result
        prints = Action.get_keyword('form_print', (cls.__name__, -1))
        actions = Action.get_keyword('form_action', (cls.__name__, -1))
        relates = Action.get_keyword('form_relate', (cls.__name__, -1))
        result = {
            'print': prints,
            'action': actions,
            'relate': relates,
            }
        cls._view_toolbar_get_cache.set(key, result)
        return result

    @classmethod
    def view_header_get(cls, value, view_type='form'):
        """
        Overload this method if you need a window title.
        which depends on the context

        :param value: the default header string
        :param view_type: the type of the view
        :return: the header string of the view
        """
        return value

    @classmethod
    def view_attributes(cls):
        'Return a list of xpath, attribute name and value'
        return []

    @classmethod
    def _view_look_dom_arch(cls, tree, type, field_children=None):
        pool = Pool()
        ModelAccess = pool.get('ir.model.access')
        FieldAccess = pool.get('ir.model.field.access')

        encoder = PYSONEncoder()
        for xpath, attribute, value in cls.view_attributes():
            for element in tree.xpath(xpath):
                element.set(attribute, encoder.encode(value))

        fields_width = {}
        tree_root = tree.getroottree().getroot()

        # Find field without read access
        fread_accesses = FieldAccess.check(cls.__name__,
                cls._fields.keys(), 'read', access=True)
        fields_to_remove = list(x for x, y in fread_accesses.iteritems()
                if not y)

        # Find relation field without read access
        for name, field in cls._fields.iteritems():
            if not ModelAccess.check_relation(cls.__name__, name, mode='read'):
                fields_to_remove.append(name)

        for name, field in cls._fields.iteritems():
            for field_to_remove in fields_to_remove:
                if field_to_remove in field.depends:
                    fields_to_remove.append(name)

        # Remove field without read access
        for field in fields_to_remove:
            xpath = ('//field[@name="%(field)s"] | //label[@name="%(field)s"]'
                ' | //page[@name="%(field)s"] | //group[@name="%(field)s"]'
                ' | //separator[@name="%(field)s"]') % {'field': field}
            for element in tree.xpath(xpath):
                if type == 'tree' or element.tag == 'page':
                    parent = element.getparent()
                    parent.remove(element)
                elif type == 'form':
                    element.tag = 'label'
                    element.attrib.clear()

        if type == 'tree':
            ViewTreeWidth = pool.get('ir.ui.view_tree_width')
            viewtreewidth_ids = ViewTreeWidth.search([
                ('model', '=', cls.__name__),
                ('user', '=', Transaction().user),
                ])
            for viewtreewidth in ViewTreeWidth.browse(viewtreewidth_ids):
                if viewtreewidth.width > 0:
                    fields_width[viewtreewidth.field] = viewtreewidth.width

        fields_def = cls.__view_look_dom(tree_root, type,
                fields_width=fields_width)

        if field_children:
            fields_def.setdefault(field_children, {'name': field_children})
            if field_children in cls._fields:
                field = cls._fields[field_children]
                if hasattr(field, 'field'):
                    fields_def.setdefault(field.field, {'name': field.field})

        for field_name in fields_def.keys():
            if field_name in cls._fields:
                field = cls._fields[field_name]
            else:
                continue
            for depend in field.depends:
                fields_def.setdefault(depend, {'name': depend})

        if 'active' in cls._fields:
            fields_def.setdefault('active', {'name': 'active'})

        arch = etree.tostring(tree, encoding='utf-8', pretty_print=False)
        fields2 = cls.fields_get(fields_def.keys())
        for field in fields_def:
            if field in fields2:
                fields2[field].update(fields_def[field])
        return arch, fields2

    @classmethod
    def __view_look_dom(cls, element, type, fields_width=None,
            fields_attrs=None):
        pool = Pool()
        Translation = pool.get('ir.translation')
        ModelData = pool.get('ir.model.data')
        Button = pool.get('ir.model.button')
        User = pool.get('res.user')

        if fields_width is None:
            fields_width = {}
        if not fields_attrs:
            fields_attrs = {}
        else:
            fields_attrs = copy.deepcopy(fields_attrs)
        childs = True

        if element.tag in ('field', 'label', 'separator', 'group', 'suffix',
                'prefix'):
            for attr in ('name', 'icon'):
                if element.get(attr):
                    fields_attrs.setdefault(element.get(attr), {})
                    if type != 'form':
                        continue
                    try:
                        field = cls._fields[element.get(attr)]
                        if hasattr(field, 'model_name'):
                            relation = field.model_name
                        else:
                            relation = field.get_target().__name__
                    except Exception:
                        relation = False
                    if element.get('relation'):
                        relation = element.get('relation')
                    if relation and element.tag == 'field':
                        childs = False
                        views = {}
                        mode = (element.attrib.pop('mode', None)
                            or 'tree,form').split(',')
                        view_ids = []
                        if element.get('view_ids'):
                            for view_id in element.get('view_ids').split(','):
                                try:
                                    view_ids.append(int(view_id))
                                except ValueError:
                                    view_ids.append(ModelData.get_id(
                                            *view_id.split('.')))
                        Relation = pool.get(relation)
                        if (not len(element)
                                and type == 'form'
                                and field._type in ('one2many', 'many2many')):
                            # Prefetch only the first view to prevent infinite
                            # loop
                            if view_ids:
                                for view_id in view_ids:
                                    view = Relation.fields_view_get(
                                        view_id=view_id)
                                    views[str(view_id)] = view
                                    break
                            else:
                                for view_type in mode:
                                    views[view_type] = \
                                        Relation.fields_view_get(
                                            view_type=view_type)
                                    break
                        element.attrib['mode'] = ','.join(mode)
                        element.attrib['view_ids'] = ','.join(
                            map(str, view_ids))
<<<<<<< HEAD
                        if not element.get('relation'):
                            fields_attrs[element.get(attr)].setdefault('views', {}
                                ).update(views)
            if element.get('name') in fields_width:
=======
                        fields_attrs[element.get(attr)].setdefault('views', {}
                            ).update(views)
            if type == 'tree' and element.get('name') in fields_width:
>>>>>>> 66c443e8
                element.set('width', str(fields_width[element.get('name')]))

        encoder = PYSONEncoder()
        if element.tag == 'button':
            button_name = element.attrib['name']
            if button_name in cls._buttons:
                states = cls._buttons[button_name]
            else:
                states = {}
            groups = set(User.get_groups())
            button_groups = Button.get_groups(cls.__name__, button_name)
            if button_groups and not groups & button_groups:
                states = states.copy()
                states['readonly'] = True
            element.set('states', encoder.encode(states))

            change = cls.__change_buttons[button_name]
            if change:
                element.set('change', encoder.encode(list(change)))
            if not is_instance_method(cls, button_name):
                element.set('type', 'class')
            else:
                element.set('type', 'instance')

        # translate view
        if Transaction().language != 'en_US':
            for attr in ('string', 'sum', 'confirm', 'help'):
                if element.get(attr):
                    trans = Translation.get_source(cls.__name__, 'view',
                            Transaction().language, element.get(attr))
                    if trans:
                        element.set(attr, trans)

        # Set header string
        if element.tag in ('form', 'tree', 'graph'):
            element.set('string', cls.view_header_get(
                element.get('string') or '', view_type=element.tag))

        if element.tag == 'tree' and element.get('sequence'):
            fields_attrs.setdefault(element.get('sequence'), {})

        if element.tag == 'calendar':
            for attr in ('dtstart', 'dtend'):
                if element.get(attr):
                    fields_attrs.setdefault(element.get(attr), {})

        if childs:
            for field in element:
                fields_attrs = cls.__view_look_dom(field, type,
                    fields_width=fields_width, fields_attrs=fields_attrs)
        return fields_attrs

    @staticmethod
    def button(func):
        @wraps(func)
        def wrapper(cls, *args, **kwargs):
            pool = Pool()
            ModelAccess = pool.get('ir.model.access')
            Button = pool.get('ir.model.button')
            User = pool.get('res.user')

            if ((Transaction().user != 0)
                    and Transaction().context.get('_check_access')):
                ModelAccess.check(cls.__name__, 'read')
                ModelAccess.check(cls.__name__, 'write')
                groups = set(User.get_groups())
                button_groups = Button.get_groups(cls.__name__,
                    func.__name__)
                if button_groups and not groups & button_groups:
                    raise UserError('Calling button %s on %s is not allowed!'
                        % (func.__name__, cls.__name__))
            with Transaction().set_context(_check_access=False):
                return func(cls, *args, **kwargs)
        return wrapper

    @staticmethod
    def button_action(action):
        def decorator(func):
            func = ModelView.button(func)

            @wraps(func)
            def wrapper(*args, **kwargs):
                pool = Pool()
                ModelData = pool.get('ir.model.data')
                Action = pool.get('ir.action')

                func(*args, **kwargs)

                module, fs_id = action.split('.')
                action_id = Action.get_action_id(
                    ModelData.get_id(module, fs_id))
                return action_id
            return wrapper
        return decorator

    @staticmethod
    def button_change(*fields):
        def decorator(func):
            func = ModelView.button(func)
            func = on_change(func)
            func.change = set(fields)
            return func
        return decorator

    def on_change(self, fieldnames):
        for fieldname in sorted(fieldnames):
            method = getattr(self, 'on_change_%s' % fieldname, None)
            if method:
                method()
        # XXX remove backward compatibility
        return [self._changed_values]

    def on_change_with(self, fieldnames):
        changes = {}
        for fieldname in fieldnames:
            method_name = 'on_change_with_%s' % fieldname
            changes[fieldname] = getattr(self, method_name)()
        return changes

    @property
    def _changed_values(self):
        """Return the values changed since the instantiation.
        By default, the value of a field is its internal representation except:
            - for Many2One and One2One field: the id.
            - for Reference field: the string model,id
            - for Many2Many: the list of ids
            - for One2Many: a dictionary composed of three keys:
                - add: a list of tuple, the first element is the index where
                  the new line is added, the second element is
                  `_default_values`
                - update: a list of dictionary of `_changed_values` including
                  the `id`
                - remove: a list of ids
        """
        from .modelstorage import ModelStorage
        changed = {}
        init_values = self._init_values or {}
        if not self._values:
            return changed
        for fname, value in self._values.iteritems():
            field = self._fields[fname]
            # Always test key presence in case value is None
            if (fname in init_values
                    and value == init_values[fname]
                    and field._type != 'one2many'):
                continue
            if field._type in ('many2one', 'one2one', 'reference'):
                if value:
                    if isinstance(value, ModelStorage):
                        changed['%s.rec_name' % fname] = value.rec_name
                    if field._type == 'reference':
                        value = str(value)
                    else:
                        value = value.id
            elif field._type == 'one2many':
                targets = value
                init_targets = list(init_values.get(fname, []))
                value = collections.defaultdict(list)
                value['remove'] = [t.id for t in init_targets if t.id]
                for i, target in enumerate(targets):
                    if target.id in value['remove']:
                        value['remove'].remove(target.id)
                        target_changed = target._changed_values
                        if target_changed:
                            target_changed['id'] = target.id
                            value['update'].append(target_changed)
                    else:
                        value['add'].append((i, target._default_values))
                if not value['remove']:
                    del value['remove']
                if not value:
                    continue
            elif field._type == 'many2many':
                value = [r.id for r in value]
            changed[fname] = value
        return changed<|MERGE_RESOLUTION|>--- conflicted
+++ resolved
@@ -556,16 +556,10 @@
                         element.attrib['mode'] = ','.join(mode)
                         element.attrib['view_ids'] = ','.join(
                             map(str, view_ids))
-<<<<<<< HEAD
                         if not element.get('relation'):
-                            fields_attrs[element.get(attr)].setdefault('views', {}
-                                ).update(views)
-            if element.get('name') in fields_width:
-=======
-                        fields_attrs[element.get(attr)].setdefault('views', {}
-                            ).update(views)
+                            fields_attrs[element.get(attr)].setdefault('views',
+                                {}).update(views)
             if type == 'tree' and element.get('name') in fields_width:
->>>>>>> 66c443e8
                 element.set('width', str(fields_width[element.get('name')]))
 
         encoder = PYSONEncoder()
