--- conflicted
+++ resolved
@@ -517,54 +517,6 @@
             if element.get('view_ids'):
                 for view_id in element.get('view_ids').split(','):
                     try:
-<<<<<<< HEAD
-                        field = cls._fields[element.get(attr)]
-                        if hasattr(field, 'model_name'):
-                            relation = field.model_name
-                        else:
-                            relation = field.get_target().__name__
-                    except Exception:
-                        relation = False
-                    if element.get('relation'):
-                        relation = element.get('relation')
-                    if relation and element.tag == 'field':
-                        childs = False
-                        views = {}
-                        mode = (element.attrib.pop('mode', None)
-                            or 'tree,form').split(',')
-                        view_ids = []
-                        if element.get('view_ids'):
-                            for view_id in element.get('view_ids').split(','):
-                                try:
-                                    view_ids.append(int(view_id))
-                                except ValueError:
-                                    view_ids.append(ModelData.get_id(
-                                            *view_id.split('.')))
-                        Relation = pool.get(relation)
-                        if (not len(element)
-                                and type == 'form'
-                                and field._type in ('one2many', 'many2many')):
-                            # Prefetch only the first view to prevent infinite
-                            # loop
-                            if view_ids:
-                                for view_id in view_ids:
-                                    view = Relation.fields_view_get(
-                                        view_id=view_id)
-                                    views[str(view_id)] = view
-                                    break
-                            else:
-                                for view_type in mode:
-                                    views[view_type] = \
-                                        Relation.fields_view_get(
-                                            view_type=view_type)
-                                    break
-                        element.attrib['mode'] = ','.join(mode)
-                        element.attrib['view_ids'] = ','.join(
-                            map(str, view_ids))
-                        if not element.get('relation'):
-                            fields_attrs[element.get(attr)].setdefault('views',
-                                {}).update(views)
-=======
                         view_ids.append(int(view_id))
                     except ValueError:
                         view_ids.append(ModelData.get_id(*view_id.split('.')))
@@ -609,15 +561,17 @@
                     continue
                 field = cls._fields[fname]
                 relation = get_relation(field)
+                if element.get('relation'):
+                    relation = element.get('relation')
                 if not relation:
                     continue
                 mode = (
                     element.attrib.pop('mode', None) or 'tree,form').split(',')
                 views = get_views(relation, view_ids, mode)
                 element.attrib['mode'] = ','.join(mode)
-                fields_attrs[fname].setdefault('views', {}).update(views)
-
->>>>>>> 32fdf010
+                if not element.get('relation'):
+                    fields_attrs[fname].setdefault('views', {}).update(views)
+
             if type == 'tree' and element.get('name') in fields_width:
                 element.set('width', str(fields_width[element.get('name')]))
 
