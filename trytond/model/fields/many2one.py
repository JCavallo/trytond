# This file is part of Tryton.  The COPYRIGHT file at the top level of
# this repository contains the full copyright notices and license terms.
<<<<<<< HEAD
from sql import Query, Expression, Literal, Column
=======
from sql import Literal, Column
>>>>>>> ab6cbb54
from sql.aggregate import Max
from sql.conditionals import Coalesce
from sql.operators import Or

from .field import Field
from ...pool import Pool
from ...tools import reduce_ids
from ...transaction import Transaction


class Many2One(Field):
    '''
    Define many2one field (``int``).
    '''
    _type = 'many2one'
    _sql_type = 'INTEGER'

    def __init__(self, model_name, string='', left=None, right=None,
            ondelete='SET NULL', datetime_field=None, target_search='join',
            help='', required=False, readonly=False, domain=None, states=None,
            select=False, on_change=None, on_change_with=None, depends=None,
            context=None, loading='eager'):
        '''
        :param model_name: The name of the target model.
        :param left: The name of the field to store the left value for
            Modified Preorder Tree Traversal.
            See http://en.wikipedia.org/wiki/Tree_traversal
        :param right: The name of the field to store the right value. See left
        :param ondelete: Define the behavior of the record when the target
            record is deleted. (``CASCADE``, ``RESTRICT``, ``SET NULL``)
            ``SET NULL`` will be changed into ``RESTRICT`` if required is set.
        :param datetime_field: The name of the field that contains the datetime
            value to read the target record.
        :param target_search: The kind of target search 'subquery' or 'join'
        '''
        self.__required = required
        if ondelete not in ('CASCADE', 'RESTRICT', 'SET NULL'):
            raise Exception('Bad arguments')
        self.ondelete = ondelete
        if datetime_field:
            if depends:
                depends.append(datetime_field)
            else:
                depends = [datetime_field]
        super(Many2One, self).__init__(string=string, help=help,
            required=required, readonly=readonly, domain=domain, states=states,
            select=select, on_change=on_change, on_change_with=on_change_with,
            depends=depends, context=context, loading=loading)
        self.model_name = model_name
        self.left = left
        self.right = right
        self.datetime_field = datetime_field
        assert target_search in ['subquery', 'join']
        self.target_search = target_search
    __init__.__doc__ += Field.__init__.__doc__

    def __get_required(self):
        return self.__required

    def __set_required(self, value):
        self.__required = value
        if value and self.ondelete == 'SET NULL':
            self.ondelete = 'RESTRICT'

    required = property(__get_required, __set_required)

    def get_target(self):
        'Return the target Model'
        return Pool().get(self.model_name)

    def __set__(self, inst, value):
        Target = self.get_target()
        if isinstance(value, dict):
            value = Target(**value)
        elif isinstance(value, (int, long)):
            value = Target(value)
        assert isinstance(value, (Target, type(None)))
        super(Many2One, self).__set__(inst, value)

    def sql_format(self, value):
        if value is None:
            return None
        assert value is not False
        return int(value)

    def convert_domain_mptt(self, domain, tables):
        cursor = Transaction().connection.cursor()
        table, _ = tables[None]
        name, operator, ids = domain
        red_sql = reduce_ids(table.id, ids)
        Target = self.get_target()
        left = getattr(Target, self.left).sql_column(table)
        right = getattr(Target, self.right).sql_column(table)
        cursor.execute(*table.select(left, right, where=red_sql))
        where = Or()
        for l, r in cursor.fetchall():
            if operator.endswith('child_of'):
                where.append((left >= l) & (right <= r))
            else:
                where.append((left <= l) & (right >= r))
        if not where:
            where = Literal(False)
        if operator.startswith('not'):
            return ~where
        return where

    def convert_domain_tree(self, domain, tables):
        Target = self.get_target()
        table, _ = tables[None]
        name, operator, ids = domain
        ids = set(ids)  # Ensure it is a set for concatenation

        def get_child(ids):
            if not ids:
                return set()
            children = Target.search([
                    (name, 'in', ids),
                    (name, '!=', None),
                    ], order=[])
            child_ids = get_child(set(c.id for c in children))
            return ids | child_ids

        def get_parent(ids):
            if not ids:
                return set()
            parent_ids = set(getattr(p, name).id
                for p in Target.browse(ids) if getattr(p, name))
            return ids | get_parent(parent_ids)

        if operator.endswith('child_of'):
            ids = list(get_child(ids))
        else:
            ids = list(get_parent(ids))
        if not ids:
            expression = Literal(False)
        else:
            expression = table.id.in_(ids)
        if operator.startswith('not'):
            return ~expression
        return expression

    def convert_domain(self, domain, tables, Model):
        pool = Pool()
        Rule = pool.get('ir.rule')
        Target = self.get_target()

        table, _ = tables[None]
        name, operator, value = domain[:3]
        column = self.sql_column(table)
        if '.' not in name:
            if operator.endswith('child_of') or operator.endswith('parent_of'):
                if Target != Model:
                    if operator.endswith('child_of'):
                        target_operator = 'child_of'
                    else:
                        target_operator = 'parent_of'
                    query = Target.search([
                            (domain[3], target_operator, value),
                            ], order=[], query=True)
                    expression = column.in_(query)
                    if operator.startswith('not'):
                        return ~expression
                    return expression

                if isinstance(value, basestring):
                    targets = Target.search([('rec_name', 'ilike', value)],
                        order=[])
                    ids = [t.id for t in targets]
                elif not isinstance(value, (list, tuple)):
                    ids = [value]
                else:
                    ids = value
                if not ids:
                    expression = Literal(False)
                    if operator.startswith('not'):
                        return ~expression
                    return expression
                elif self.left and self.right:
                    return self.convert_domain_mptt(
                        (name, operator, ids), tables)
                else:
                    return self.convert_domain_tree(
                        (name, operator, ids), tables)

            # Used for Many2Many where clause
            if operator.endswith('where'):
                query = Target.search(value, order=[], query=True)
                expression = column.in_(query)
                if operator.startswith('not'):
                    return ~expression
                return expression

            if not isinstance(value, basestring):
                return super(Many2One, self).convert_domain(domain, tables,
                    Model)
            else:
                target_name = 'rec_name'
        else:
            _, target_name = name.split('.', 1)
        target_domain = [(target_name,) + tuple(domain[1:])]
        if 'active' in Target._fields:
            target_domain.append(('active', 'in', [True, False]))
        if self.target_search == 'subquery':
            query = Target.search(target_domain, order=[], query=True)
            return column.in_(query)
        else:
            target_tables = self._get_target_tables(tables)
            target_table, _ = target_tables[None]
            rule_domain = Rule.domain_get(Target.__name__, mode='read')
            if rule_domain:
                target_domain = [target_domain, rule_domain]
            _, expression = Target.search_domain(
                target_domain, tables=target_tables)
            return expression

    def convert_order(self, name, tables, Model):
        fname, _, oexpr = name.partition('.')
        if not oexpr and getattr(Model, 'order_%s' % fname, None):
            return super(Many2One, self).convert_order(fname, tables, Model)
        assert fname == self.name

        Target = self.get_target()

        if oexpr:
            oname, _, _ = oexpr.partition('.')
        else:
            oname = 'id'
            if Target._rec_name in Target._fields:
                oname = Target._rec_name
            if Target._order_name in Target._fields:
                oname = Target._order_name
            oexpr = oname

        table, _ = tables[None]
        if oname == 'id':
            return [self.sql_column(table)]

        ofield = Target._fields[oname]
        target_tables = self._get_target_tables(tables)
        return ofield.convert_order(oexpr, target_tables, Target)

    def _get_target_tables(self, tables):
        Target = self.get_target()
        table, _ = tables[None]
        target_tables = tables.get(self.name)
        context = Transaction().context
        if target_tables is None:
            if Target._history and context.get('_datetime'):
                target = Target.__table_history__()
                target_history = Target.__table_history__()
                history_condition = Column(target, '__id').in_(
                    target_history.select(
                        Max(Column(target_history, '__id')),
                        where=Coalesce(
                            target_history.write_date,
                            target_history.create_date)
                        <= context['_datetime'],
                        group_by=target_history.id))
            else:
                target = Target.__table__()
                history_condition = None
            condition = target.id == self.sql_column(table)
            if history_condition:
                condition &= history_condition
            target_tables = {
                None: (target, condition),
                }
            tables[self.name] = target_tables
        return target_tables<|MERGE_RESOLUTION|>--- conflicted
+++ resolved
@@ -1,10 +1,6 @@
 # This file is part of Tryton.  The COPYRIGHT file at the top level of
 # this repository contains the full copyright notices and license terms.
-<<<<<<< HEAD
 from sql import Query, Expression, Literal, Column
-=======
-from sql import Literal, Column
->>>>>>> ab6cbb54
 from sql.aggregate import Max
 from sql.conditionals import Coalesce
 from sql.operators import Or
