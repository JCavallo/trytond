#This file is part of Tryton.  The COPYRIGHT file at the top level of
#this repository contains the full copyright notices and license terms.

import datetime
import time
import logging
import traceback
import sys
import csv
import warnings
try:
    import cStringIO as StringIO
except ImportError:
    import StringIO

from decimal import Decimal
from itertools import islice, ifilter, chain, izip
from functools import reduce
from operator import itemgetter

from trytond.model import Model
from trytond.model import fields
from trytond.tools import safe_eval, reduce_domain, memoize
from trytond.pyson import PYSONEncoder, PYSONDecoder, PYSON
from trytond.const import OPERATORS, RECORD_CACHE_SIZE, BROWSE_FIELD_TRESHOLD
from trytond.transaction import Transaction
from trytond.pool import Pool
from trytond.cache import LRUDict
from trytond.config import CONFIG
from trytond.rpc import RPC
from .modelview import ModelView

__all__ = ['ModelStorage']


class ModelStorage(Model):
    """
    Define a model with storage capability in Tryton.
    """

    create_uid = fields.Many2One('res.user', 'Create User', readonly=True)
    create_date = fields.Timestamp('Create Date', readonly=True)
    write_uid = fields.Many2One('res.user', 'Write User', readonly=True)
    write_date = fields.Timestamp('Write Date', readonly=True)
    rec_name = fields.Function(fields.Char('Name'), 'get_rec_name',
            searcher='search_rec_name')

    @classmethod
    def __setup__(cls):
        super(ModelStorage, cls).__setup__()
        if issubclass(cls, ModelView):
            cls.__rpc__.update({
                    'create': RPC(readonly=False,
                        result=lambda r: map(int, r)),
                    'read': RPC(),
                    'write': RPC(readonly=False,
                        instantiate=slice(0, None, 2)),
                    'delete': RPC(readonly=False, instantiate=0),
                    'copy': RPC(readonly=False, instantiate=0,
                        result=lambda r: map(int, r)),
                    'search': RPC(result=lambda r: map(int, r)),
                    'search_count': RPC(),
                    'search_read': RPC(),
                    'export_data': RPC(instantiate=0),
                    'import_data': RPC(readonly=False),
                    })
        cls._constraints = []

    @staticmethod
    def default_create_uid():
        "Default value for uid field."
        return int(Transaction().user)

    @staticmethod
    def default_create_date():
        "Default value for create_date field."
        return datetime.datetime.today()

    @classmethod
    def create(cls, vlist):
        '''
        Returns the list of created records.
        '''
        pool = Pool()
        ModelAccess = pool.get('ir.model.access')
        ModelFieldAccess = pool.get('ir.model.field.access')

        ModelAccess.check(cls.__name__, 'create')

        all_fields = list(set(chain(*(v.iterkeys() for v in vlist))))
        ModelFieldAccess.check(cls.__name__, all_fields, 'write')

        # Increase transaction counter
        Transaction().counter += 1

    @classmethod
    def trigger_create(cls, records):
        '''
        Trigger create actions
        '''
        Trigger = Pool().get('ir.trigger')
        triggers = Trigger.get_triggers(cls.__name__, 'create')
        if not triggers:
            return
        for trigger in triggers:
            triggers = []
            for record in records:
                if Trigger.eval(trigger, record):
                    triggers.append(record)
            if triggers:
                Trigger.trigger_action(triggers, trigger)

    @classmethod
    def read(cls, ids, fields_names=None):
        '''
        Read fields_names of record ids.
        If fields_names is None, it read all fields.
        The order is not guaranteed.
        '''
        pool = Pool()
        ModelAccess = pool.get('ir.model.access')
        ModelFieldAccess = pool.get('ir.model.field.access')

        if not fields_names:
            fields_names = []
            for field_name in cls._fields.keys():
                if ModelAccess.check_relation(cls.__name__, field_name,
                        mode='read'):
                    fields_names.append(field_name)

        ModelAccess.check(cls.__name__, 'read')
        ModelFieldAccess.check(cls.__name__, fields_names, 'read')
        return []

    @classmethod
    def write(cls, records, values, *args):
        '''
        Write values on records.
        '''
        pool = Pool()
        ModelAccess = pool.get('ir.model.access')
        ModelFieldAccess = pool.get('ir.model.field.access')

        ModelAccess.check(cls.__name__, 'write')
        ModelFieldAccess.check(cls.__name__,
            [x for x in values if x in cls._fields], 'write')

        assert not len(args) % 2
        actions = iter((records, values) + args)
        all_records = []
        for records, values in zip(actions, actions):
            if not cls.check_xml_record(records, values):
                cls.raise_user_error('write_xml_record',
                        error_description='xml_record_desc')
            all_records += records

        # Increase transaction counter
        Transaction().counter += 1

        # Clean local cache
        for record in all_records:
            local_cache = record._local_cache.get(record.id)
            if local_cache:
                local_cache.clear()

        # Clean cursor cache
        for cache in Transaction().cursor.cache.itervalues():
            if cls.__name__ in cache:
                for record in all_records:
                    if record.id in cache[cls.__name__]:
                        cache[cls.__name__][record.id].clear()

    @classmethod
    def trigger_write_get_eligibles(cls, records):
        '''
        Return eligible records for write actions by triggers
        '''
        Trigger = Pool().get('ir.trigger')
        triggers = Trigger.get_triggers(cls.__name__, 'write')
        if not triggers:
            return {}
        eligibles = {}
        for trigger in triggers:
            eligibles[trigger] = []
            for record in records:
                if not Trigger.eval(trigger, record):
                    eligibles[trigger].append(record)
        return eligibles

    @classmethod
    def trigger_write(cls, eligibles):
        '''
        Trigger write actions.
        eligibles is a dictionary of the lists of eligible records by triggers
        '''
        Trigger = Pool().get('ir.trigger')
        for trigger, records in eligibles.iteritems():
            triggered = []
            for record in records:
                if Trigger.eval(trigger, record):
                    triggered.append(record)
            if triggered:
                Trigger.trigger_action(triggered, trigger)

    @classmethod
    def delete(cls, records):
        '''
        Delete records.
        '''
        ModelAccess = Pool().get('ir.model.access')

        ModelAccess.check(cls.__name__, 'delete')
        if not cls.check_xml_record(records, None):
            cls.raise_user_error('delete_xml_record',
                    error_description='xml_record_desc')

        # Increase transaction counter
        Transaction().counter += 1

        # Clean cursor cache
        for cache in Transaction().cursor.cache.values():
            for cache in (cache, cache.get('_language_cache', {}).values()):
                if cls.__name__ in cache:
                    for record in records:
                        if record.id in cache[cls.__name__]:
                            del cache[cls.__name__][record.id]

    @classmethod
    def trigger_delete(cls, records):
        '''
        Trigger delete actions
        '''
        Trigger = Pool().get('ir.trigger')
        triggers = Trigger.get_triggers(cls.__name__, 'delete')
        if not triggers:
            return
        for trigger in triggers:
            triggered = []
            for record in records:
                if Trigger.eval(trigger, record):
                    triggered.append(record)
            if triggered:
                Trigger.trigger_action(triggered, trigger)

    @classmethod
    def copy(cls, records, default=None):
        '''
        Duplicate the records and return a list of new records.
        '''
        pool = Pool()
        Lang = pool.get('ir.lang')
        if default is None:
            default = {}

        if 'state' not in default:
            if 'state' in cls._defaults:
                default['state'] = cls._defaults['state']()

        def convert_data(field_defs, data):
            data = data.copy()
            for field_name in field_defs:
                ftype = field_defs[field_name]['type']

                if field_name in (
                        'create_date',
                        'create_uid',
                        'write_date',
                        'write_uid',
                        ):
                    del data[field_name]

                if field_name in default:
                    data[field_name] = default[field_name]
                elif (isinstance(cls._fields[field_name], fields.Function)
                        and not isinstance(cls._fields[field_name],
                            fields.Property)):
                    del data[field_name]
                elif ftype in ('many2one', 'one2one'):
                    try:
                        data[field_name] = data[field_name] and \
                            data[field_name][0]
                    except Exception:
                        pass
                elif ftype in ('one2many',):
                    if data[field_name]:
                        data[field_name] = [('copy', data[field_name])]
                elif ftype == 'many2many':
                    if data[field_name]:
                        data[field_name] = [('add', data[field_name])]
            if 'id' in data:
                del data['id']
            return data

        fields_names = [n for n, f in cls._fields.iteritems()
            if (not isinstance(f, fields.Function)
                or isinstance(f, fields.Property))]
        ids = map(int, records)
        datas = cls.read(ids, fields_names=fields_names)
        field_defs = cls.fields_get(fields_names=fields_names)
        to_create = []
        for data in datas:
            data = convert_data(field_defs, data)
            to_create.append(data)
        new_records = cls.create(to_create)
        new_ids = dict(izip(ids, map(int, new_records)))

        fields_translate = {}
        for field_name, field in field_defs.iteritems():
            if field_name in cls._fields and \
                    getattr(cls._fields[field_name], 'translate', False):
                fields_translate[field_name] = field

        if fields_translate:
            langs = Lang.search([
                ('translatable', '=', True),
                ])
            if langs:
                for lang in langs:
                    # Prevent fuzzing translations when copying as the terms
                    # should be the same.
                    with Transaction().set_context(language=lang.code,
                            fuzzy_translation=False):
                        datas = cls.read(ids,
                                fields_names=fields_translate.keys() + ['id'])
                        for data in datas:
                            data_id = data['id']
                            data = convert_data(fields_translate, data)
                            cls.write([cls(new_ids[data_id])], data)
        return cls.browse(new_ids.values())

    @classmethod
    def search(cls, domain, offset=0, limit=None, order=None, count=False):
        '''
        Return a list of records that match the domain.
        '''
        if count:
            return 0
        return []

    @classmethod
    def search_count(cls, domain):
        '''
        Return the number of records that match the domain.
        '''
        res = cls.search(domain, count=True)
        if isinstance(res, list):
            return len(res)
        return res

    @classmethod
    def search_read(cls, domain, offset=0, limit=None, order=None,
            fields_names=None):
        '''
        Call search and read functions at once.
        Useful for the client to reduce the number of calls.
        '''
        records = cls.search(domain, offset=offset, limit=limit, order=order)

        if not fields_names:
            fields_names = cls._fields.keys()
        if 'id' not in fields_names:
            fields_names.append('id')
        return cls.read(map(int, records), fields_names)

    @classmethod
    def _search_domain_active(cls, domain, active_test=True):
        # reduce_domain return a new instance so we can safety modify domain
        domain = reduce_domain(domain)
        # if the object has a field named 'active', filter out all inactive
        # records unless they were explicitely asked for
        if not ('active' in cls._fields
                and active_test
                and Transaction().context.get('active_test', True)):
            return domain

        def process(domain):
            i = 0
            active_found = False
            while i < len(domain):
                arg = domain[i]
                #add test for xmlrpc that doesn't handle tuple
                if (isinstance(arg, tuple)
                        or (isinstance(arg, list)
                            and len(arg) > 2
                            and arg[1] in OPERATORS)):
                    if arg[0] == 'active':
                        active_found = True
                elif isinstance(arg, list):
                    domain[i] = process(domain[i])
                i += 1
            if not active_found:
                if (domain and ((isinstance(domain[0], basestring)
                                and domain[0] == 'AND')
                            or (not isinstance(domain[0], basestring)))):
                    domain.append(('active', '=', True))
                else:
                    domain = ['AND', domain, ('active', '=', True)]
            return domain
        return process(domain)

    def get_rec_name(self, name):
        '''
        Return the rec_name of the instance.
        It is used by the Function field rec_name.
        '''
        rec_name = self._rec_name
        if rec_name not in self._fields:
            rec_name = 'id'
        return unicode(getattr(self, rec_name))

    @classmethod
    def search_rec_name(cls, name, clause):
        '''
        Return a list of arguments for search on rec_name.
        '''
        rec_name = cls._rec_name
        if rec_name not in cls._fields:
            return []
        return [(rec_name,) + tuple(clause[1:])]

    @classmethod
    def search_global(cls, text):
        '''
        Yield tuples (id, rec_name, icon) for text
        '''
        # TODO improve search clause
        for record in cls.search([
                    ('rec_name', 'ilike', '%%%s%%' % text),
                    ]):
            yield record.id, record.rec_name, None

    @classmethod
    def browse(cls, ids):
        '''
        Return a list of instance for the ids
        '''
        ids = map(int, ids)
        local_cache = LRUDict(RECORD_CACHE_SIZE)
        return [cls(int(x), _ids=ids, _local_cache=local_cache) for x in ids]

    @staticmethod
    def __export_row(record, fields_names):
        pool = Pool()
        lines = []
        data = ['' for x in range(len(fields_names))]
        done = []
        for fpos in range(len(fields_names)):
            fields_tree = fields_names[fpos]
            if not fields_tree:
                continue
            value = record
            i = 0
            while i < len(fields_tree):
                if not isinstance(value, ModelStorage):
                    break
                field_name = fields_tree[i]
                eModel = pool.get(value.__name__)
                field = eModel._fields[field_name]
                if field.states and 'invisible' in field.states:
                    pyson_invisible = PYSONEncoder().encode(
                            field.states['invisible'])
                    env = EvalEnvironment(value, eModel)
                    env.update(Transaction().context)
                    env['current_date'] = datetime.datetime.today()
                    env['time'] = time
                    env['context'] = Transaction().context
                    env['active_id'] = value.id
                    invisible = PYSONDecoder(env).decode(pyson_invisible)
                    if invisible:
                        value = ''
                        break
                value = getattr(value, field_name)
                if isinstance(value, (list, tuple)):
                    first = True
                    child_fields_names = [(x[:i + 1] == fields_tree[:i + 1] and
                        x[i + 1:]) or [] for x in fields_names]
                    if child_fields_names in done:
                        break
                    done.append(child_fields_names)
                    for child_record in value:
                        child_lines = ModelStorage.__export_row(child_record,
                                child_fields_names)
                        if first:
                            for child_fpos in xrange(len(fields_names)):
                                if child_lines and child_lines[0][child_fpos]:
                                    data[child_fpos] = \
                                        child_lines[0][child_fpos]
                            lines += child_lines[1:]
                            first = False
                        else:
                            lines += child_lines
                    break
                i += 1
            if i == len(fields_tree):
                if value is None:
                    value = ''
                elif isinstance(value, Model):
                    value = str(value)
                data[fpos] = value
        return [data] + lines

    @classmethod
    def export_data(cls, records, fields_names):
        '''
        Return list of list of values for each record.
        The list of values follows fields_names.
        Relational fields are defined with '/' at any depth.
        '''
        fields_names = [x.split('/') for x in fields_names]
        data = []
        for record in records:
            data += cls.__export_row(record, fields_names)
        return data

    @classmethod
    def import_data(cls, fields_names, data):
        '''
        Create records for all values in data.
        The field names of values must be defined in fields_names.
        It returns a tuple with
            - the number of records imported
            - the last values if failed
            - the exception if failed
            - the warning if failed
        '''
        pool = Pool()

        def warn(msgname, *args):
            msg = cls.raise_user_error(msgname, args,
                    raise_exception=False)
            logger.warn(msg)

        def get_selection(selection, value, field):
            res = None
            if not isinstance(selection, (tuple, list)):
                selection = getattr(cls, selection)()
            for key, _ in selection:
                if str(key) == value:
                    res = key
                    break
            if value and not res:
                warn('not_found_in_selection', value, '/'.join(field))
            return res

        @memoize(1000)
        def get_many2one(relation, value):
            if not value:
                return None
            Relation = pool.get(relation)
            res = Relation.search([
                ('rec_name', '=', value),
                ], limit=2)
            if len(res) < 1:
                warn('relation_not_found', value, relation)
                res = None
            elif len(res) > 1:
                warn('too_many_relations_found', value, relation)
                res = None
            else:
                res = res[0].id
            return res

        @memoize(1000)
        def get_many2many(relation, value):
            if not value:
                return None
            res = []
            Relation = pool.get(relation)
            for word in csv.reader(StringIO.StringIO(value), delimiter=',',
                    quoting=csv.QUOTE_NONE, escapechar='\\').next():
                res2 = Relation.search([
                    ('rec_name', '=', word),
                    ], limit=2)
                if len(res2) < 1:
                    warn('relation_not_found', word, relation)
                elif len(res2) > 1:
                    warn('too_many_relations_found', word, relation)
                else:
                    res.extend(res2)
            if len(res):
                res = [('add', [x.id for x in res])]
            return res

        def get_one2one(relation, value):
            return ('add', get_many2one(relation, value))

        @memoize(1000)
        def get_reference(value, field):
            if not value:
                return None
            try:
                relation, value = value.split(',', 1)
            except Exception:
                warn('reference_syntax_error', value, '/'.join(field))
                return None
            Relation = pool.get(relation)
            res = Relation.search([
                ('rec_name', '=', value),
                ], limit=2)
            if len(res) < 1:
                warn('relation_not_found', value, relation)
                res = None
            elif len(res) > 1:
                warn('too_many_relations_found', value, relation)
                res = None
            else:
                res = '%s,%s' % (relation, res[0].id)
            return res

        @memoize(1000)
        def get_by_id(value, field):
            if not value:
                return None
            relation = None
            ftype = fields_def[field[-1][:-3]]['type']
            if ftype == 'many2many':
                value = csv.reader(StringIO.StringIO(value), delimiter=',',
                        quoting=csv.QUOTE_NONE, escapechar='\\').next()
            elif ftype == 'reference':
                try:
                    relation, value = value.split(',', 1)
                except Exception:
                    warn('reference_syntax_error', value, '/'.join(field))
                    return None
                value = [value]
            else:
                value = [value]
            res_ids = []
            for word in value:
                try:
                    module, xml_id = word.rsplit('.', 1)
                except Exception:
                    warn('xml_id_syntax_error', word, '/'.join(field))
                    continue
                db_id = ModelData.get_id(module, xml_id)
                res_ids.append(db_id)
            if ftype == 'many2many' and res_ids:
                return [('add', res_ids)]
            elif ftype == 'reference' and res_ids:
                return '%s,%s' % (relation, str(res_ids[0]))
            return res_ids and res_ids[0] or False

        def process_lines(data, prefix, fields_def, position=0):
            line = data[position]
            row = {}
            translate = {}
            todo = set()
            prefix_len = len(prefix)
            # Import normal fields_names
            for i, field in enumerate(fields_names):
                if i >= len(line):
                    raise Exception('ImportError',
                        'Please check that all your lines have %d cols.'
                        % len(fields_names))
                is_prefix_len = (len(field) == (prefix_len + 1))
                value = line[i]
                if is_prefix_len and field[-1].endswith(':id'):
                    row[field[0][:-3]] = get_by_id(value, field)
                elif is_prefix_len and ':lang=' in field[-1]:
                    field_name, lang = field[-1].split(':lang=')
                    translate.setdefault(lang, {})[field_name] = value or False
                elif is_prefix_len and prefix == field[:-1]:
                    this_field_def = fields_def[field[-1]]
                    field_type = this_field_def['type']
                    res = None
                    if field_type == 'boolean':
                        if value.lower() == 'true':
                            res = True
                        elif value.lower() == 'false':
                            res = False
                        elif not value:
                            res = False
                        else:
                            res = bool(int(value))
                    elif field_type == 'integer':
                        res = int(value) if value else None
                    elif field_type == 'float':
                        res = float(value) if value else None
                    elif field_type == 'numeric':
                        res = Decimal(value) if value else None
                    elif field_type == 'date':
                        res = (datetime.date(
                                *time.strptime(value, '%Y-%m-%d')[:3])
                            if value else None)
                    elif field_type == 'datetime':
                        res = (datetime.datetime(
                                *time.strptime(value, '%Y-%m-%d %H:%M:%S')[:6])
                            if value else None)
                    elif field_type == 'selection':
                        res = get_selection(this_field_def['selection'], value,
                            field)
                    elif field_type == 'many2one':
                        res = get_many2one(this_field_def['relation'], value)
                    elif field_type == 'many2many':
                        res = get_many2many(this_field_def['relation'], value)
                    elif field_type == 'one2one':
                        res = get_one2one(this_field_def['relation'], value)
                    elif field_type == 'reference':
                        res = get_reference(value, field)
                    else:
                        res = value or None
                    row[field[-1]] = res
                elif prefix == field[0:prefix_len]:
                    todo.add(field[prefix_len])
            # Import one2many fields
            nbrmax = 1
            for field in todo:
                newfd = pool.get(fields_def[field]['relation']
                        ).fields_get()
                res = process_lines(data, prefix + [field], newfd,
                        position)
                (newrow, max2, _) = res
                nbrmax = max(nbrmax, max2)
                reduce(lambda x, y: x and y, newrow)
                row[field] = (reduce(lambda x, y: x or y, newrow.values()) and
                         [('create', [newrow])]) or []
                i = max2
                while (position + i) < len(data):
                    test = True
                    for j, field2 in enumerate(fields_names):
                        if (len(field2) <= (prefix_len + 1)
                                and data[position + i][j]):
                            test = False
                            break
                    if not test:
                        break
                    (newrow, max2, _) = \
                        process_lines(data, prefix + [field], newfd,
                            position + i)
                    if reduce(lambda x, y: x or y, newrow.values()):
                        row[field].append(('create', [newrow]))
                    i += max2
                    nbrmax = max(nbrmax, i)
            if prefix_len == 0:
                for i in xrange(max(nbrmax, 1)):
                    data.pop(0)
            return (row, nbrmax, translate)

        ModelData = pool.get('ir.model.data')

        # logger for collecting warnings for the client
        logger = logging.Logger("import")
        warning_stream = StringIO.StringIO()
        logger.addHandler(logging.StreamHandler(warning_stream))

        len_fields_names = len(fields_names)
        assert all(len(x) == len_fields_names for x in data)
        fields_names = [x.split('/') for x in fields_names]
        fields_def = cls.fields_get()
        done = 0

        warning = ''
        to_create, translations, languages = [], [], set()
        while len(data):
            res = {}
            try:
                (res, _, translate) = \
                    process_lines(data, [], fields_def)
                warning = warning_stream.getvalue()
                if warning:
                    # XXX should raise Exception
                    Transaction().cursor.rollback()
                    return (-1, res, warning, '')
                to_create.append(res)
                translations.append(translate)
                languages.update(translate)
            except Exception, exp:
                logger = logging.getLogger('import')
                logger.error(exp)
                # XXX should raise Exception
                Transaction().cursor.rollback()
                tb_s = ''.join(traceback.format_exception(*sys.exc_info()))
                warning = '%s\n%s' % (tb_s, warning)
                return (-1, res, exp, warning)
            done += 1
<<<<<<< HEAD
        new_ids = cls.create(to_create)
        for language in languages:
            translated = [t.get(language, {}) for t in translations]
            with Transaction().set_context(language=language):
                cls.write(*zip(new_ids, translated))
=======
        new_records = cls.create(to_create)
        for language in languages:
            translated = [t.get(language, {}) for t in translations]
            with Transaction().set_context(language=language):
                cls.write(*chain(*ifilter(itemgetter(1),
                            izip(([r] for r in new_records), translated))))
>>>>>>> b85a7237
        return (done, 0, 0, 0)

    @classmethod
    def check_xml_record(cls, records, values):
        """
        Check if a list of records and their corresponding fields are
        originating from xml data. This is used by write and delete
        functions: if the return value is True the records can be
        written/deleted, False otherwise. The default behaviour is to
        forbid any modification on records/fields originating from
        xml. Values is the dictionary of written values. If values is
        equal to None, no field by field check is performed, False is
        returned as soon as one of the record comes from the xml.
        """
        ModelData = Pool().get('ir.model.data')
        # Allow root user to update/delete
        if Transaction().user == 0:
            return True
        with Transaction().set_user(0):
            models_data = ModelData.search([
                ('model', '=', cls.__name__),
                ('db_id', 'in', map(int, records)),
                ])
            if not models_data:
                return True
            if values is None:
                return False
            for model_data in models_data:
                if not model_data.values:
                    continue
                xml_values = safe_eval(model_data.values, {
                    'Decimal': Decimal,
                    'datetime': datetime,
                    })
                for key, val in values.iteritems():
                    if key in xml_values and val != xml_values[key]:
                        return False
        return True

    @classmethod
    def check_recursion(cls, records, parent='parent', rec_name='rec_name'):
        '''
        Function that checks if there is no recursion in the tree
        composed with parent as parent field name.
        '''
        parent_type = cls._fields[parent]._type

        if parent_type not in ('many2one', 'many2many', 'one2one'):
            raise Exception(
                'Unsupported field type "%s" for field "%s" on "%s"'
                % (parent_type, parent, cls.__name__))

        visited = set()

        for record in records:
            walked = set()
            walker = getattr(record, parent)
            while walker:
                if parent_type == 'many2many':
                    for walk in walker:
                        walked.add(walk.id)
                        if walk.id == record.id:
                            parent_rec_name = ', '.join(getattr(r, rec_name)
                                for r in getattr(record, parent))
                            cls.raise_user_error('recursion_error', {
                                    'rec_name': getattr(record, rec_name),
                                    'parent_rec_name': parent_rec_name,
                                    })
                    walker = list(chain(*(getattr(walk, parent)
                                for walk in walker if walk.id not in visited)))
                else:
                    walked.add(walker.id)
                    if walker.id == record.id:
                        cls.raise_user_error('recursion_error', {
                                'rec_name': getattr(record, rec_name),
                                'parent_rec_name': getattr(getattr(record,
                                        parent), rec_name)
                                })
                    walker = (getattr(walker, parent) not in visited
                        and getattr(walker, parent))
            visited.update(walked)

    @classmethod
    def _get_error_args(cls, field_name):
        pool = Pool()
        ModelField = pool.get('ir.model.field')
        error_args = {
            'field': field_name,
            'model': cls.__name__
            }
        if ModelField:
            model_fields = ModelField.search([
                        ('name', '=', field_name),
                        ('model.model', '=', cls.__name__),
                        ], limit=1)
            if model_fields:
                model_field, = model_fields
                error_args.update({
                        'field': model_field.field_description,
                        'model': model_field.model.name,
                        })
        return error_args

    @classmethod
    def validate(cls, records):
        pass

    @classmethod
    def _validate(cls, records, field_names=None):
        pool = Pool()
        # Ensure that records are readable
        with Transaction().set_user(0, set_context=True):
            records = cls.browse(records)

        def call(name):
            method = getattr(cls, name)
            if not hasattr(method, 'im_self') or method.im_self:
                return method(records)
            else:
                return all(method(r) for r in records)
        for field in cls._constraints:
            warnings.warn(
                '_constraints is deprecated, override validate instead',
                DeprecationWarning, stacklevel=2)
            if not call(field[0]):
                cls.raise_user_error(field[1])

        if not 'res.user' in pool.object_name_list() \
                or Transaction().user == 0:
            ctx_pref = {
            }
        else:
            User = pool.get('res.user')
            ctx_pref = User.get_preferences(context_only=True)

        def is_pyson(test):
            if isinstance(test, PYSON):
                return True
            if isinstance(test, (list, tuple)):
                for i in test:
                    if isinstance(i, PYSON):
                        return True
                    if isinstance(i, (list, tuple)):
                        if is_pyson(i):
                            return True
            if isinstance(test, dict):
                for key, value in test.items():
                    if isinstance(value, PYSON):
                        return True
                    if isinstance(value, (list, tuple, dict)):
                        if is_pyson(value):
                            return True
            return False

        def validate_domain(field):
            if not field.domain:
                return
            if field._type == 'dict':
                return
            if field._type in ('many2one', 'one2many'):
                Relation = pool.get(field.model_name)
            elif field._type in ('many2many', 'one2one'):
                Relation = field.get_target()
            else:
                Relation = cls
            if is_pyson(field.domain):
                pyson_domain = PYSONEncoder().encode(field.domain)
                for record in records:
                    env = EvalEnvironment(record, cls)
                    env.update(Transaction().context)
                    env['current_date'] = datetime.datetime.today()
                    env['time'] = time
                    env['context'] = Transaction().context
                    env['active_id'] = record.id
                    domain = PYSONDecoder(env).decode(pyson_domain)
                    validate_relation_domain(
                        field, [record], Relation, domain)
            else:
                validate_relation_domain(
                    field, records, Relation, field.domain)

        def validate_relation_domain(field, records, Relation, domain):
            if field._type in ('many2one', 'one2many', 'many2many', 'one2one'):
                relations = []
                for record in records:
                    if getattr(record, field.name):
                        if field._type in ('many2one', 'one2one'):
                            relations.append(getattr(record, field.name))
                        else:
                            relations.extend(getattr(record, field.name))
            else:
                relations = records
            if relations:
                finds = Relation.search(['AND',
                        [('id', 'in', [r.id for r in relations])],
                        domain,
                        ])
                if set(relations) != set(finds):
                    cls.raise_user_error('domain_validation_record',
                        error_args=cls._get_error_args(field.name))

        field_names = set(field_names or [])
        ctx_pref['active_test'] = False
        with Transaction().set_context(ctx_pref):
            for field_name, field in cls._fields.iteritems():
                if (field_names
                        and field_name not in field_names
                        and not (set(field.depends) & field_names)):
                    continue
                if isinstance(field, fields.Function) and \
                        not field.setter:
                    continue
<<<<<<< HEAD
                # validate domain
                if (field._type in
                        ('many2one', 'many2many', 'one2many', 'one2one')
                        and field.domain):
                    if field._type in ('many2one', 'one2many'):
                        Relation = pool.get(field.model_name)
                    else:
                        Relation = field.get_target()
                    if is_pyson(field.domain):
                        pyson_domain = PYSONEncoder().encode(field.domain)
                        for record in records:
                            env = EvalEnvironment(record, cls)
                            env.update(Transaction().context)
                            env['current_date'] = datetime.datetime.today()
                            env['time'] = time
                            env['context'] = Transaction().context
                            env['active_id'] = record.id
                            domain = PYSONDecoder(env).decode(pyson_domain)
                            relation_ids = []
                            if getattr(record, field_name):
                                if field._type in ('many2one', 'one2one'):
                                    relation_ids.append(
                                        getattr(record, field_name).id)
                                else:
                                    relation_ids.extend(
                                        [x.id for x in getattr(record,
                                                field_name)])
                            if relation_ids and not Relation.search([
                                        'AND',
                                        [('id', 'in', relation_ids)],
                                        domain,
                                        ]):
                                logging.getLogger().debug('class %s field %s :'
                                    ' value %s, domain %s' % (cls.__name__,
                                        field_name,
                                        getattr(record, field_name),
                                        repr(field.domain)))
                                cls.raise_user_error(
                                        'domain_validation_record',
                                        error_args=cls._get_error_args(
                                            field_name))
                    else:
                        relation_ids = []
                        for record in records:
                            if getattr(record, field_name):
                                if field._type in ('many2one', 'one2one'):
                                    relation_ids.append(
                                        getattr(record, field_name).id)
                                else:
                                    relation_ids.extend(
                                        [x.id for x in getattr(record,
                                                field_name)])
                        if relation_ids:
                            finds = Relation.search([
                                'AND',
                                [('id', 'in', relation_ids)],
                                field.domain,
                                ])
                            find_ids = map(int, finds)
                            if not set(relation_ids) == set(find_ids):
                                cls.raise_user_error(
                                        'domain_validation_record',
                                        error_args=cls._get_error_args(
                                            field_name))
=======

                validate_domain(field)
>>>>>>> b85a7237

                def required_test(value, field_name):
                    if (isinstance(value, (type(None), type(False), list,
                                    tuple, basestring, dict))
                            and not value):
                        cls.raise_user_error('required_validation_record',
                            error_args=cls._get_error_args(field_name))
                # validate states required
                if field.states and 'required' in field.states:
                    if is_pyson(field.states['required']):
                        pyson_required = PYSONEncoder().encode(
                                field.states['required'])
                        for record in records:
                            env = EvalEnvironment(record, cls)
                            env.update(Transaction().context)
                            env['current_date'] = datetime.datetime.today()
                            env['time'] = time
                            env['context'] = Transaction().context
                            env['active_id'] = record.id
                            required = PYSONDecoder(env).decode(pyson_required)
                            if required:
                                required_test(getattr(record, field_name),
                                    field_name)
                    else:
                        if field.states['required']:
                            for record in records:
                                required_test(getattr(record, field_name),
                                    field_name)
                # validate required
                if field.required:
                    for record in records:
                        required_test(getattr(record, field_name), field_name)
                # validate size
                if hasattr(field, 'size') and field.size is not None:
                    for record in records:
                        if isinstance(field.size, PYSON):
                            pyson_size = PYSONEncoder().encode(field.size)
                            env = EvalEnvironment(record, cls)
                            env.update(Transaction().context)
                            env['current_date'] = datetime.datetime.today()
                            env['time'] = time
                            env['context'] = Transaction().context
                            env['active_id'] = record.id
                            field_size = PYSONDecoder(env).decode(pyson_size)
                        else:
                            field_size = field.size
                        size = len(getattr(record, field_name) or '')
                        if (size > field_size >= 0):
                            error_args = cls._get_error_args(field_name)
                            error_args['size'] = size
                            cls.raise_user_error('size_validation_record',
                                error_args=error_args)

                def digits_test(value, digits, field_name):
                    def raise_user_error():
                        error_args = cls._get_error_args(field_name)
                        error_args['digits'] = digits[1]
                        cls.raise_user_error('digits_validation_record',
                            error_args=error_args)
                    if value is None:
                        return
                    if isinstance(value, Decimal):
                        if (value.quantize(Decimal(str(10.0 ** -digits[1])))
                                != value):
                            raise_user_error()
                    elif CONFIG.options['db_type'] != 'mysql':
                        if not (round(value, digits[1]) == float(value)):
                            raise_user_error()
                # validate digits
                if hasattr(field, 'digits') and field.digits:
                    if is_pyson(field.digits):
                        pyson_digits = PYSONEncoder().encode(field.digits)
                        for record in records:
                            env = EvalEnvironment(record, cls)
                            env.update(Transaction().context)
                            env['current_date'] = datetime.datetime.today()
                            env['time'] = time
                            env['context'] = Transaction().context
                            env['active_id'] = record.id
                            digits = PYSONDecoder(env).decode(pyson_digits)
                            digits_test(getattr(record, field_name), digits,
                                field_name)
                    else:
                        for record in records:
                            digits_test(getattr(record, field_name),
                                field.digits, field_name)

                # validate selection
                if hasattr(field, 'selection') and field.selection:
                    if isinstance(field.selection, (tuple, list)):
                        test = set(dict(field.selection).keys())
                    for record in records:
                        value = getattr(record, field_name)
                        if field._type == 'reference':
                            if isinstance(value, ModelStorage):
                                value = value.__class__.__name__
                            elif value:
                                value, _ = value.split(',')
                        if not isinstance(field.selection, (tuple, list)):
                            sel_func = getattr(cls, field.selection)
                            if field.selection_change_with:
                                test = sel_func(record)
                            else:
                                test = sel_func()
                            test = set(dict(test))
                        # None and '' are equivalent
                        if '' in test or None in test:
                            test.add('')
                            test.add(None)
                        if value not in test:
                            logging.getLogger().debug('Bad Selection : field '
                                    '%s of model %s : %s is not in %s' % (
                                        field_name, cls.__name__, value, test))
                            error_args = cls._get_error_args(field_name)
                            error_args['value'] = value
                            cls.raise_user_error('selection_validation_record',
                                error_args=error_args)

                def format_test(value, format, field_name):
                    if not value:
                        return
                    if not isinstance(value, datetime.time):
                        value = value.time()
                    if value != datetime.datetime.strptime(
                            value.strftime(format), format).time():
                        error_args = cls._get_error_args(field_name)
                        error_args['value'] = value
                        cls.raise_user_error('time_format_validation_record',
                            error_args=error_args)

                # validate time format
                if (field._type in ('datetime', 'time')
                        and field_name not in ('create_date', 'write_date')):
                    if is_pyson(field.format):
                        pyson_format = PYSONDecoder().encode(field.format)
                        for record in records:
                            env = EvalEnvironment(record, cls)
                            env.update(Transaction().context)
                            env['current_date'] = datetime.datetime.today()
                            env['time'] = time
                            env['context'] = Transaction().context
                            env['active_id'] = record.id
                            format = PYSONDecoder(env).decode(pyson_format)
                            format_test(getattr(record, field_name), format,
                                field_name)
                    else:
                        for record in records:
                            format_test(getattr(record, field_name),
                                field.format, field_name)

        for record in records:
            record.pre_validate()

        cls.validate(records)

    @classmethod
    def _clean_defaults(cls, defaults):
        pool = Pool()
        vals = {}
        for field in defaults.keys():
            fld_def = cls._fields[field]
            if fld_def._type in ('many2one', 'one2one'):
                if isinstance(defaults[field], (list, tuple)):
                    vals[field] = defaults[field][0]
                else:
                    vals[field] = defaults[field]
            elif fld_def._type in ('one2many',):
                obj = pool.get(fld_def.model_name)
                vals[field] = []
                for defaults2 in defaults[field]:
                    vals2 = obj._clean_defaults(defaults2)
                    vals[field].append(('create', [vals2]))
            elif fld_def._type in ('many2many',):
                vals[field] = [('add', defaults[field])]
            elif fld_def._type in ('boolean',):
                vals[field] = bool(defaults[field])
            else:
                vals[field] = defaults[field]
        return vals

    def __init__(self, id=None, **kwargs):
        _ids = kwargs.pop('_ids', None)
        _local_cache = kwargs.pop('_local_cache', None)
        self._cursor = Transaction().cursor
        self._user = Transaction().user
        self._context = Transaction().context
        if id is not None:
            id = int(id)
        if _ids is not None:
            self._ids = _ids
            assert id in _ids
        else:
            self._ids = [id]

        self._cursor_cache = self._cursor.get_cache(self._context)

        if _local_cache is not None:
            self._local_cache = _local_cache
        else:
            self._local_cache = LRUDict(RECORD_CACHE_SIZE)
        self._local_cache.counter = Transaction().counter

        super(ModelStorage, self).__init__(id, **kwargs)

    @property
    def _cache(self):
        cache = self._cursor_cache
        if self.__name__ not in cache:
            cache[self.__name__] = LRUDict(RECORD_CACHE_SIZE)
        return cache[self.__name__]

    def __getattr__(self, name):
        try:
            return super(ModelStorage, self).__getattr__(name)
        except AttributeError:
            if self.id < 0:
                raise

        counter = Transaction().counter
        if self._local_cache.counter != counter:
            self._local_cache.clear()
            self._local_cache.counter = counter

        # fetch the definition of the field
        try:
            field = self._fields[name]
        except KeyError:
            raise AttributeError('"%s" has no attribute "%s"' % (self, name))

        try:
            return self._local_cache[self.id][name]
        except KeyError:
            pass
        try:
            if field._type not in ('many2one', 'reference'):
                return self._cache[self.id][name]
        except KeyError:
            pass

        # build the list of fields we will fetch
        ffields = {
            name: field,
            }
        if field.loading == 'eager':
            FieldAccess = Pool().get('ir.model.field.access')
            fread_accesses = {}
            fread_accesses.update(FieldAccess.check(self.__name__,
                self._fields.keys(), 'read', access=True))
            to_remove = set(x for x, y in fread_accesses.iteritems()
                    if not y and x != name)

            threshold = BROWSE_FIELD_TRESHOLD

            def not_cached(item):
                fname, field = item
                return (fname not in self._cache.get(self.id, {})
                    and fname not in self._local_cache.get(self.id, {}))

            def to_load(item):
                fname, field = item
                return (field.loading == 'eager'
                    and fname not in to_remove)

            def overrided(item):
                fname, field = item
                return fname in self._fields

            ifields = ifilter(to_load,
                ifilter(not_cached,
                    self._fields.iteritems()))
            ifields = islice(ifields, 0, threshold)
            ffields.update(ifields)

        # add datetime_field
        for field in ffields.values():
            if hasattr(field, 'datetime_field') and field.datetime_field:
                datetime_field = self._fields[field.datetime_field]
                ffields[field.datetime_field] = datetime_field

        def filter_(id_):
            return (name not in self._cache.get(id_, {})
                and name not in self._local_cache.get(id_, {}))

        def unique(ids):
            s = set()
            for id_ in ids:
                if id_ not in s:
                    s.add(id_)
                    yield id_
        index = self._ids.index(self.id)
        ids = chain(islice(self._ids, index, None),
            islice(self._ids, 0, max(index - 1, 0)))
        ids = islice(unique(ifilter(filter_, ids)), self._cursor.IN_MAX)

        def instantiate(field, value, data):
            if field._type in ('many2one', 'one2one', 'reference'):
                if value is None or value is False:
                    return None
            elif field._type in ('one2many', 'many2many'):
                if not value:
                    return ()
            try:
                if field._type == 'reference':
                    model_name, record_id = value.split(',')
                    Model = Pool().get(model_name)
                    try:
                        value = int(record_id)
                    except ValueError:
                        return value
                else:
                    Model = field.get_target()
            except KeyError:
                return value
            ctx = {}
            datetime_ = None
            if getattr(field, 'datetime_field', None):
                datetime_ = data.get(field.datetime_field)
                ctx = {'_datetime': datetime_}
            with Transaction().set_context(**ctx):
                local_cache = model2cache.setdefault((Model, datetime_),
                    LRUDict(RECORD_CACHE_SIZE))
                ids = model2ids.setdefault((Model, datetime_), [])
                if field._type in ('many2one', 'one2one', 'reference'):
                    ids.append(value)
                    return Model(value, _ids=ids, _local_cache=local_cache)
                elif field._type in ('one2many', 'many2many'):
                    ids.extend(value)
                    return tuple(Model(id, _ids=ids, _local_cache=local_cache)
                        for id in value)

        model2ids = {}
        model2cache = {}
        # Read the data
        with Transaction().set_cursor(self._cursor), \
                Transaction().set_user(self._user), \
                Transaction().set_context(self._context):
            if self.id in self._cache and name in self._cache[self.id]:
                # Use values from cache
                ids = islice(chain(islice(self._ids, index, None),
                        islice(self._ids, 0, max(index - 1, 0))),
                    self._cursor.IN_MAX)
                ffields = {name: ffields[name]}
                read_data = [{'id': i, name: self._cache[i][name]}
                    for i in ids
                    if i in self._cache and name in self._cache[i]]
            else:
                read_data = self.read(list(ids), ffields.keys())
            # create browse records for 'remote' models
            for data in read_data:
                for fname, field in ffields.iteritems():
                    fvalue = data[fname]
                    if field._type in ('many2one', 'one2one', 'one2many',
                            'many2many', 'reference'):
                        fvalue = instantiate(field, data[fname], data)
                    if data['id'] == self.id and fname == name:
                        value = fvalue
                    if (field._type not in ('many2one', 'one2one', 'one2many',
                                'many2many', 'reference')
                            and not isinstance(field, fields.Function)):
                        continue
                    if data['id'] not in self._local_cache:
                        self._local_cache[data['id']] = {}
                    self._local_cache[data['id']][fname] = fvalue
                    if (field._type not in ('many2one', 'reference')
                            or getattr(field, 'datetime_field', None)
                            or isinstance(field, fields.Function)):
                        del data[fname]
                if data['id'] not in self._cache:
                    self._cache[data['id']] = {}
                self._cache[data['id']].update(data)
        return value

    @property
    def _save_values(self):
        values = {}
        if not self._values:
            return values
        for fname, value in self._values.iteritems():
            field = self._fields[fname]
            if field._type in ('many2one', 'one2one', 'reference'):
                if value:
                    if value.id < 0 and field._type != 'reference':
                        value.save()
                    if field._type == 'reference':
                        value = str(value)
                    else:
                        value = value.id
            if field._type in ('one2many', 'many2many'):
                targets = value
                if self.id >= 0:
                    _values, self._values = self._values, None
                    try:
                        to_remove = [t.id for t in getattr(self, fname)]
                    finally:
                        self._values = _values
                else:
                    to_remove = []
                to_add = []
                to_create = []
                to_write = []
                for target in targets:
                    if target.id < 0:
                        if field._type == 'one2many':
                            # Don't store old target link
                            setattr(target, field.field, None)
                        to_create.append(target._save_values)
                    else:
                        if target.id in to_remove:
                            to_remove.remove(target.id)
                        else:
                            to_add.append(target.id)
                            target_values = target._save_values
                            if target_values:
                                to_write.append(
                                    ('write', [target.id], target_values))
                value = []
                if to_remove:
                    value.append(('remove', to_remove))
                if to_add:
                    value.append(('add', to_add))
                if to_create:
                    value.append(('create', to_create))
                if to_write:
                    value.extend(to_write)
            values[fname] = value
        return values

    def save(self):
        save_values = self._save_values
        values = self._values
        self._values = None
        if save_values or self.id < 0:
            try:
                with Transaction().set_cursor(self._cursor), \
                        Transaction().set_user(self._user), \
                        Transaction().set_context(self._context):
                    if self.id < 0:
                        self._ids.remove(self.id)
                        try:
                            self.id = self.create([save_values])[0].id
                        finally:
                            self._ids.append(self.id)
                    else:
                        self.write([self], save_values)
            except:
                self._values = values
                raise


class EvalEnvironment(dict):

    def __init__(self, record, Model):
        super(EvalEnvironment, self).__init__()
        self._record = record
        self._model = Model

    def __getitem__(self, item):
        if item.startswith('_parent_'):
            field = item[8:]
            model_name = self._model._fields[field].model_name
            ParentModel = Pool().get(model_name)
            return EvalEnvironment(getattr(self._record, field), ParentModel)
        if item in self._model._fields:
            value = getattr(self._record, item)
            if isinstance(value, Model):
                if self._model._fields[item]._type == 'reference':
                    return str(value)
                return value.id
            elif isinstance(value, (list, tuple)):
                return [r.id for r in value]
            else:
                return value
        return super(EvalEnvironment, self).__getitem__(item)

    def __getattr__(self, item):
        try:
            return self.__getitem__(item)
        except KeyError, exception:
            raise AttributeError(*exception.args)

    def get(self, item, default=None):
        try:
            return self.__getitem__(item)
        except Exception:
            pass
        return super(EvalEnvironment, self).get(item, default)

    def __nonzero__(self):
        return bool(self._record)<|MERGE_RESOLUTION|>--- conflicted
+++ resolved
@@ -687,8 +687,8 @@
                                 *time.strptime(value, '%Y-%m-%d %H:%M:%S')[:6])
                             if value else None)
                     elif field_type == 'selection':
-                        res = get_selection(this_field_def['selection'], value,
-                            field)
+                        res = get_selection(this_field_def['selection'],
+                            value, field)
                     elif field_type == 'many2one':
                         res = get_many2one(this_field_def['relation'], value)
                     elif field_type == 'many2many':
@@ -773,20 +773,12 @@
                 warning = '%s\n%s' % (tb_s, warning)
                 return (-1, res, exp, warning)
             done += 1
-<<<<<<< HEAD
-        new_ids = cls.create(to_create)
-        for language in languages:
-            translated = [t.get(language, {}) for t in translations]
-            with Transaction().set_context(language=language):
-                cls.write(*zip(new_ids, translated))
-=======
         new_records = cls.create(to_create)
         for language in languages:
             translated = [t.get(language, {}) for t in translations]
             with Transaction().set_context(language=language):
                 cls.write(*chain(*ifilter(itemgetter(1),
                             izip(([r] for r in new_records), translated))))
->>>>>>> b85a7237
         return (done, 0, 0, 0)
 
     @classmethod
@@ -999,75 +991,8 @@
                 if isinstance(field, fields.Function) and \
                         not field.setter:
                     continue
-<<<<<<< HEAD
-                # validate domain
-                if (field._type in
-                        ('many2one', 'many2many', 'one2many', 'one2one')
-                        and field.domain):
-                    if field._type in ('many2one', 'one2many'):
-                        Relation = pool.get(field.model_name)
-                    else:
-                        Relation = field.get_target()
-                    if is_pyson(field.domain):
-                        pyson_domain = PYSONEncoder().encode(field.domain)
-                        for record in records:
-                            env = EvalEnvironment(record, cls)
-                            env.update(Transaction().context)
-                            env['current_date'] = datetime.datetime.today()
-                            env['time'] = time
-                            env['context'] = Transaction().context
-                            env['active_id'] = record.id
-                            domain = PYSONDecoder(env).decode(pyson_domain)
-                            relation_ids = []
-                            if getattr(record, field_name):
-                                if field._type in ('many2one', 'one2one'):
-                                    relation_ids.append(
-                                        getattr(record, field_name).id)
-                                else:
-                                    relation_ids.extend(
-                                        [x.id for x in getattr(record,
-                                                field_name)])
-                            if relation_ids and not Relation.search([
-                                        'AND',
-                                        [('id', 'in', relation_ids)],
-                                        domain,
-                                        ]):
-                                logging.getLogger().debug('class %s field %s :'
-                                    ' value %s, domain %s' % (cls.__name__,
-                                        field_name,
-                                        getattr(record, field_name),
-                                        repr(field.domain)))
-                                cls.raise_user_error(
-                                        'domain_validation_record',
-                                        error_args=cls._get_error_args(
-                                            field_name))
-                    else:
-                        relation_ids = []
-                        for record in records:
-                            if getattr(record, field_name):
-                                if field._type in ('many2one', 'one2one'):
-                                    relation_ids.append(
-                                        getattr(record, field_name).id)
-                                else:
-                                    relation_ids.extend(
-                                        [x.id for x in getattr(record,
-                                                field_name)])
-                        if relation_ids:
-                            finds = Relation.search([
-                                'AND',
-                                [('id', 'in', relation_ids)],
-                                field.domain,
-                                ])
-                            find_ids = map(int, finds)
-                            if not set(relation_ids) == set(find_ids):
-                                cls.raise_user_error(
-                                        'domain_validation_record',
-                                        error_args=cls._get_error_args(
-                                            field_name))
-=======
 
                 validate_domain(field)
->>>>>>> b85a7237
 
                 def required_test(value, field_name):
                     if (isinstance(value, (type(None), type(False), list,
