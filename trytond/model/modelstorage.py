--- conflicted
+++ resolved
@@ -349,11 +349,7 @@
             data = convert_data(field_defs, datas[id])
             to_create.append(data)
         new_records = cls.create(to_create)
-<<<<<<< HEAD
-        id2new_record = dict(izip(ids, new_records))
-=======
         id2new_record = dict(zip(ids, new_records))
->>>>>>> 203f87c6
 
         fields_translate = {}
         for field_name, field in field_defs.items():
@@ -372,12 +368,7 @@
                     # should be the same.
                     with Transaction().set_context(language=lang.code,
                             fuzzy_translation=False):
-<<<<<<< HEAD
-                        datas = cls.read(ids,
-                                fields_names=fields_translate.keys() + ['id'])
-=======
                         datas = cls.read(ids, fields_names=fields_names)
->>>>>>> 203f87c6
                         to_write = []
                         for data in datas:
                             to_write.append([id2new_record[data['id']]])
@@ -1519,13 +1510,8 @@
                         transaction.reset_context(), \
                         transaction.set_context(context):
                     if to_create:
-<<<<<<< HEAD
-                        news = cls.create([save_values[id(r)] for r in to_create])
-                        for record, new in izip(to_create, news):
-=======
                         news = cls.create([save_values[r] for r in to_create])
                         for record, new in zip(to_create, news):
->>>>>>> 203f87c6
                             record._ids.remove(record.id)
                             record._id = new.id
                             record._ids.append(record.id)
