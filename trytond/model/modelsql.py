--- conflicted
+++ resolved
@@ -1,13 +1,7 @@
 # This file is part of Tryton.  The COPYRIGHT file at the top level of
 # this repository contains the full copyright notices and license terms.
 import datetime
-<<<<<<< HEAD
-import traceback
-import logging
-from itertools import islice, izip, chain, ifilter
-=======
 from itertools import islice, chain
->>>>>>> 203f87c6
 from collections import OrderedDict
 from functools import wraps
 
