# This file is part of Tryton.  The COPYRIGHT file at the top level of
# this repository contains the full copyright notices and license terms.
DatabaseIntegrityError = None
DatabaseOperationalError = None


class DatabaseInterface(object):
    '''
    Define generic interface for database connection
    '''
    flavor = None
    IN_MAX = 1000

    def __new__(cls, name=''):
        return object.__new__(cls)

    def __init__(self, name=''):
        self.name = name

    def connect(self):
        '''
        Connect to the database

        :return: the database
        '''
        raise NotImplementedError

    def get_connection(self, autocommit, readonly=False):
        '''Retrieve a connection on the database

        :param autocommit: a boolean to activate autocommit
        :param readonly: a boolean to specify if the transaction is readonly
        '''
        raise NotImplementedError

    def put_connection(self, connection, close=False):
        '''Release the connection

        :param close: if close is True the connection is discarded
        '''
        raise NotImplementedError

    def close(self):
        '''
        Close all connection
        '''
        raise NotImplementedError

    @classmethod
    def create(cls, connection, database_name):
        '''
        Create a database

        :param connection: the connection to the database
        :param database_name: the new database name
        '''
        raise NotImplementedError

    def drop(self, connection, database_name):
        '''
        Drop a database

        :param connection: the connection to the database
        :param database_name: the database name
        '''
        raise NotImplementedError

    @staticmethod
    def dump(database_name):
        '''
        Dump a database

        :param database_name: the database name
        :return: the dump
        '''
        raise NotImplementedError

    @staticmethod
    def restore(database_name, data):
        '''
        Restore a database

        :param database_name: the database name
        :param data: the data
        :return: True if succeed
        '''
        raise NotImplementedError

    def list(self):
        '''
        Get the list of database

        :return: a list of database name
        '''
        raise NotImplementedError

    def init(self):
        '''
        Initialize a database
        '''
        raise NotImplementedError

<<<<<<< HEAD

class CursorInterface(object):
    '''
    Define generic interface for database cursor
    '''
    IN_MAX = 1000
    cache_keys = {'language', 'fuzzy_translation', '_datetime',
        '_datetime_exclude'}

    def __init__(self):
        self.cache = {}

    def get_cache(self):
        from trytond.cache import LRUDict
        from trytond.transaction import Transaction
        user = Transaction().user
        context = Transaction().context
        keys = tuple(((key, context[key]) for key in sorted(self.cache_keys)
                if key in context))
        return self.cache.setdefault((user, keys),
            LRUDict(config.getint('cache', 'model')))

    def execute(self, sql, params=None):
        '''
        Execute a query

        :param sql: a sql query string
        :param params: a tuple or list of parameters
        '''
        raise NotImplementedError

    def close(self, close=False):
        '''
        Close the cursor

        :param close: boolean to not release cursor in pool
        '''
        raise NotImplementedError

    def commit(self):
        '''
        Commit the cursor
        '''
        for cache in self.cache.itervalues():
            cache.clear()

    def rollback(self):
        '''
        Rollback the cursor
        '''
        for cache in self.cache.itervalues():
            cache.clear()

=======
>>>>>>> 32fdf010
    def test(self):
        '''
        Test if it is a Tryton database.
        '''
        raise NotImplementedError

    def nextid(self, connection, table):
        '''
        Return the next sequenced id for a table.

        :param connection: a connection on the database
        :param table: the table name
        :return: an integer
        '''

    def setnextid(self, connection, table, value):
        '''
        Set the current sequenced id for a table.

        :param connection: a connection on the database
        :param table: the table name
        '''

    def currid(self, connection, table):
        '''
        Return the current sequenced id for a table.

        :param connection: a connection on the database
        :param table: the table name
        :return: an integer
        '''

    def update_auto_increment(self, connection, table, value):
        '''
        Update auto_increment value of table

        :param connection: a connection on the database
        :param table: the table name
        :param value: the auto_increment value
        '''
        pass

    @classmethod
    def lock(cls, connection, table):
        '''
        Lock the table

        :param connection: a connection on the database
        :param table: the table name
        '''
        raise NotImplementedError

    def has_constraint(self):
        '''
        Return True if database handle constraint.

        :return: a boolean
        '''
        raise NotImplementedError

    def has_returning(self):
        '''
        Return True if database implements RETURNING clause in INSERT or UPDATE
        statements.

        :return: a boolean
        '''
        return False

    def has_multirow_insert(self):
        'Return True if database supports multirow insert'
        return False<|MERGE_RESOLUTION|>--- conflicted
+++ resolved
@@ -100,62 +100,6 @@
         '''
         raise NotImplementedError
 
-<<<<<<< HEAD
-
-class CursorInterface(object):
-    '''
-    Define generic interface for database cursor
-    '''
-    IN_MAX = 1000
-    cache_keys = {'language', 'fuzzy_translation', '_datetime',
-        '_datetime_exclude'}
-
-    def __init__(self):
-        self.cache = {}
-
-    def get_cache(self):
-        from trytond.cache import LRUDict
-        from trytond.transaction import Transaction
-        user = Transaction().user
-        context = Transaction().context
-        keys = tuple(((key, context[key]) for key in sorted(self.cache_keys)
-                if key in context))
-        return self.cache.setdefault((user, keys),
-            LRUDict(config.getint('cache', 'model')))
-
-    def execute(self, sql, params=None):
-        '''
-        Execute a query
-
-        :param sql: a sql query string
-        :param params: a tuple or list of parameters
-        '''
-        raise NotImplementedError
-
-    def close(self, close=False):
-        '''
-        Close the cursor
-
-        :param close: boolean to not release cursor in pool
-        '''
-        raise NotImplementedError
-
-    def commit(self):
-        '''
-        Commit the cursor
-        '''
-        for cache in self.cache.itervalues():
-            cache.clear()
-
-    def rollback(self):
-        '''
-        Rollback the cursor
-        '''
-        for cache in self.cache.itervalues():
-            cache.clear()
-
-=======
->>>>>>> 32fdf010
     def test(self):
         '''
         Test if it is a Tryton database.
