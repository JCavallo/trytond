# This file is part of Tryton.  The COPYRIGHT file at the top level of
# this repository contains the full copyright notices and license terms.

from trytond.transaction import Transaction
from trytond.backend.table import TableHandlerInterface
import logging

logger = logging.getLogger(__name__)


class TableHandler(TableHandlerInterface):

    def __init__(self, model, module_name=None, history=False):
        super(TableHandler, self).__init__(model,
                module_name=module_name, history=history)
        self._columns = {}
        self._constraints = []
        self._fkeys = []
        self._indexes = []
        self._model = model

        cursor = Transaction().connection.cursor()
        # Create new table if necessary
        if not self.table_exist(self.table_name):
            if not self.history:
                cursor.execute('CREATE TABLE `%s` ('
                    'id BIGINT AUTO_INCREMENT NOT NULL, '
                    'PRIMARY KEY(id)'
                    ') ENGINE=InnoDB;' % self.table_name)
            else:
                cursor.execute('CREATE TABLE `%s` ('
                    '__id BIGINT AUTO_INCREMENT NOT NULL, '
                    'id BIGINT, '
                    'PRIMARY KEY(__id)'
                    ') ENGINE=InnoDB;' % self.table_name)

        self._update_definitions(columns=True)
        if 'id' not in self._columns:
            if not self.history:
                cursor.execute('ALTER TABLE `%s` '
                    'ADD COLUMN id BIGINT AUTO_INCREMENT '
                    'NOT NULL PRIMARY KEY' % self.table_name)
            else:
                cursor.execute('ALTER TABLE `%s` '
                    'ADD COLUMN id BIGINT' % self.table_name)
            self._update_definitions(columns=True)
        if self.history and '__id' not in self._columns:
            cursor.execute('ALTER TABLE `%s` '
                'ADD COLUMN __id BIGINT AUTO_INCREMENT '
                'NOT NULL PRIMARY KEY' % self.table_name)
        self._update_definitions()

    @staticmethod
    def table_exist(table_name):
        transaction = Transaction()
        cursor = transaction.connection.cursor()
        cursor.execute("SELECT table_name FROM information_schema.tables "
            "WHERE table_schema = %s AND table_name = %s",
            (transaction.database.name, table_name))
        return bool(cursor.rowcount)

    @staticmethod
    def table_rename(old_name, new_name):
        cursor = Transaction().connection.cursor()
        # Rename table
        if (TableHandler.table_exist(old_name)
                and not TableHandler.table_exist(new_name)):
            cursor.execute('ALTER TABLE `%s` RENAME TO `%s`'
                % (old_name, new_name))
        # Rename history table
        old_history = old_name + '__history'
        new_history = new_name + '__history'
        if (TableHandler.table_exist(old_history)
                and not TableHandler.table_exist(new_history)):
            cursor.execute('ALTER TABLE `%s` RENAME TO `%s`'
                % (old_history, new_history))

    @staticmethod
    def sequence_exist(sequence_name):
        return True

    @staticmethod
    def sequence_rename(old_name, new_name):
        pass

    def column_exist(self, column_name):
        return column_name in self._columns

    def column_rename(self, old_name, new_name, exception=False):
        cursor = Transaction().connection.cursor()
        if (self.column_exist(old_name)
                and not self.column_exist(new_name)):
            cursor.execute('ALTER TABLE `%s` '
                'RENAME COLUMN `%s` TO `%s`'
                % (self.table_name, old_name, new_name))
<<<<<<< HEAD
            self._update_definitions()
=======
            self._update_definitions(columns=True)
>>>>>>> 32fdf010
        elif exception and self.column_exist(new_name):
            raise Exception('Unable to rename column %s.%s to %s.%s: '
                '%s.%s already exist!'
                % (self.table_name, old_name, self.table_name, new_name,
                    self.table_name, new_name))

    def _update_definitions(self,
            columns=None, constraints=None, indexes=None):
        if columns is None and constraints is None and indexes is None:
            columns = constraints = indexes = True
        transaction = Transaction()
        cursor = transaction.connection.cursor()
        if columns:
            # Fetch columns definitions from the table
            cursor.execute("SELECT column_name, character_maximum_length, "
                    "data_type, is_nullable, column_default "
                "FROM information_schema.columns "
                "WHERE table_schema = %s AND table_name = %s",
                (transaction.database.name, self.table_name))
            self._columns = {}
            for line in cursor.fetchall():
                column, size, typname, nullable, default = line
                self._columns[column] = {
                    'size': size,
                    'typname': typname,
                    'nullable': nullable == 'YES' and True or False,
                    'default': default,
                }

        if constraints:
            # fetch constraints for the table
            cursor.execute("SELECT constraint_name, constraint_type "
                "FROM information_schema.table_constraints "
                "WHERE table_schema = %s AND table_name = %s",
                (transaction.database.name, self.table_name))
            self._constraints = []
            self._fkeys = []
            for line in cursor.fetchall():
                conname, contype = line
                if contype not in ('PRIMARY KEY', 'FOREIGN KEY'):
                    self._constraints.append(conname)
                elif contype == 'FOREIGN KEY':
                    self._fkeys.append(conname)

        if indexes:
            # Fetch indexes defined for the table
            cursor.execute('SHOW INDEXES FROM `%s`' % self.table_name)
            self._indexes = list(set(x[2] for x in cursor.fetchall()
                if x[2] != 'PRIMARY'))

    @property
    def _field2module(self):
        cursor = Transaction().connection.cursor()
        cursor.execute('SELECT f.name, f.module '
            'FROM ir_model_field f '
            'JOIN ir_model m on (f.model=m.id) '
            'WHERE m.model = %s',
            (self.object_name,))
        return dict(cursor)

    def alter_size(self, column_name, column_type):
        cursor = Transaction().connection.cursor()
        cursor.execute('ALTER TABLE `%s` '
            'MODIFY COLUMN `%s` %s'
            % (self.table_name, column_name,
                self._column_definition(column_name)))
        self._update_definitions(columns=True)

    def alter_type(self, column_name, column_type):
        cursor = Transaction().connection.cursor()
        cursor.execute('ALTER TABLE `%s` '
            'MODIFY COLUMN `%s` %s'
            % (self.table_name, column_name,
                self._column_definition(column_name, typname=column_type)))
        self._update_definitions(columns=True)

    def db_default(self, column_name, value):
        cursor = Transaction().connection.cursor()
        cursor.execute('ALTER TABLE `%s` '
            'MODIFY COLUMN `%s` %s'
            % (self.table_name, column_name,
                self._column_definition(column_name, default=value)))
        self._update_definitions(columns=True)

    def add_raw_column(self, column_name, column_type, column_format,
            default_fun=None, field_size=None, migrate=True, string=''):
        if self.column_exist(column_name):
            if not migrate:
                return
            base_type = column_type[0].lower()
            convert = {
                'char': 'varchar',
                'signed integer': 'bigint',
                }
            base_type = convert.get(base_type, base_type)
            if base_type != self._columns[column_name]['typname']:
                if (self._columns[column_name]['typname'], base_type) in (
                        ('varchar', 'text'),
                        ('text', 'varchar'),
                        ('date', 'timestamp'),
                        ('bigint', 'double'),
                        ('int', 'bigint'),
                        ('tinyint', 'bool'),
                        ('decimal', 'numeric'),
                        ):
                    self.alter_type(column_name, base_type)
                else:
                    logger.warning(
                        'Unable to migrate column %s on table %s '
                        'from %s to %s.',
                        column_name, self.table_name,
                        self._columns[column_name]['typname'], base_type)
            if (base_type == 'varchar'
                    and self._columns[column_name]['typname'] == 'varchar'):
                # Migrate size
                if field_size is None:
                    if self._columns[column_name]['size'] != 255:
                        self.alter_size(column_name, base_type)
                elif self._columns[column_name]['size'] == field_size:
                    pass
                else:
                    logger.warning(
                        'Unable to migrate column %s on table %s '
                        'from varchar(%s) to varchar(%s).',
                        column_name, self.table_name,
                        self._columns[column_name]['size'] > 0
                        and self._columns[column_name]['size'] or 255,
                        field_size)
            return

        cursor = Transaction().connection.cursor()
        column_type = column_type[1]
        cursor.execute('ALTER TABLE `%s` ADD COLUMN `%s` %s' %
                (self.table_name, column_name, column_type))

        if column_format:
            # check if table is non-empty:
            cursor.execute('SELECT 1 FROM `%s` limit 1' % self.table_name)
            if cursor.rowcount:
                # Populate column with default values:
                default = None
                if default_fun is not None:
                    default = default_fun()
                cursor.execute('UPDATE `' + self.table_name + '` '
                    'SET `' + column_name + '` = %s',
                    (column_format(default),))

        self._update_definitions(columns=True)

    def add_fk(self, column_name, reference, on_delete=None):
        if on_delete is None:
            on_delete = 'SET NULL'
        conname = '%s_%s_fkey' % (self.table_name, column_name)
        if conname in self._fkeys:
            self.drop_fk(column_name)
        cursor = Transaction().connection.cursor()
        cursor.execute('ALTER TABLE `%s` '
            'ADD CONSTRAINT `%s` FOREIGN KEY (`%s`) '
            'REFERENCES `%s` (id) ON DELETE %s'
            % (self.table_name, conname, column_name, reference,
                on_delete))
        self._update_definitions(constraints=True)

    def drop_fk(self, column_name, table=None):
        conname = '%s_%s_fkey' % (self.table_name, column_name)
        if conname not in self._fkeys:
            return
        cursor = Transaction().connection.cursor()
        cursor.execute('ALTER TABLE `%s` '
            'DROP FOREIGN KEY `%s`' % (self.table_name, conname))
        self._update_definitions(constraints=True)

    def index_action(self, column_name, action='add', table=None):
        if isinstance(column_name, basestring):
            column_name = [column_name]
        index_name = ((table or self.table_name) + "_" + '_'.join(column_name)
            + "_index")
        # Index name length is limited to 64
        index_name = index_name[:64]

        for k in column_name:
            if k in self._columns:
                if self._columns[k]['typname'] in ('text', 'blob'):
                    return

        with Transaction().connection.cursor() as cursor:
            if action == 'add':
                if index_name in self._indexes:
                    return
                cursor.execute('CREATE INDEX `' + index_name + '` '
                    'ON `' + self.table_name
                    + '` ( '
                    + ','.join(['`' + x + '`' for x in column_name])
                    + ')')
                self._update_definitions(indexes=True)
            elif action == 'remove':
                if len(column_name) == 1:
                    if (self._field2module.get(column_name[0],
                                self.module_name) != self.module_name):
                        return

                if index_name in self._indexes:
                    cursor.execute('DROP INDEX `%s` ON `%s`'
                        % (index_name, self.table_name))
                    self._update_definitions(indexes=True)
            else:
                raise Exception('Index action not supported!')

    def not_null_action(self, column_name, action='add'):
        if not self.column_exist(column_name):
            return

        with Transaction().connection.cursor() as cursor:
            if action == 'add':
                if not self._columns[column_name]['nullable']:
                    return
                cursor.execute('SELECT id FROM `%s` '
                    'WHERE `%s` IS NULL'
                    % (self.table_name, column_name))
                if not cursor.rowcount:
                    cursor.execute('ALTER TABLE `%s` '
                        'MODIFY COLUMN `%s` %s'
                        % (self.table_name, column_name,
                            self._column_definition(column_name,
                                nullable=False)))
                    self._update_definitions(columns=True)
                else:
                    logger.warning(
                        'Unable to set column %s '
                        'of table %s not null !\n'
                        'Try to re-run: '
                        'trytond.py --update=module\n'
                        'If it doesn\'t work, update records '
                        'and execute manually:\n'
                        'ALTER TABLE `%s` MODIFY COLUMN `%s` %s',
                        column_name, self.table_name, self.table_name,
                        column_name, self._column_definition(column_name,
                            nullable=False))
            elif action == 'remove':
                if self._columns[column_name]['nullable']:
                    return
                if (self._field2module.get(column_name, self.module_name)
                        != self.module_name):
                    return
                cursor.execute('ALTER TABLE `%s` '
                    'MODIFY COLUMN `%s` %s'
                    % (self.table_name, column_name,
                        self._column_definition(column_name, nullable=True)))
                self._update_definitions(columns=True)
            else:
                raise Exception('Not null action not supported!')

    def add_constraint(self, ident, constraint, exception=False):
        ident = self.table_name + "_" + ident
        if ident in self._constraints:
            # This constrain already exists
            return

        with Transaction().connection.cursor() as cursor:
            try:
                cursor.execute('ALTER TABLE `%s` '
                    'ADD CONSTRAINT `%s` %s'
                    % (self.table_name, ident, constraint), constraint.params)
            except Exception:
                if exception:
                    raise
                logger.warning(
                    'unable to add \'%s\' constraint on table %s !\n'
                    'If you want to have it, you should update the records '
                    'and execute manually:\n'
                    'ALTER table `%s` ADD CONSTRAINT `%s` %s',
                    constraint, self.table_name, self.table_name, ident,
                    constraint, exc_info=True)
        self._update_definitions(constraints=True)

    def drop_constraint(self, ident, exception=False, table=None):
        ident = (table or self.table_name) + "_" + ident
        if ident not in self._constraints:
            return

        with Transaction().connection.cursor() as cursor:
            try:
                cursor.execute('ALTER TABLE `%s` '
                    'DROP CONSTRAINT `%s`'
                    % (self.table_name, ident))
            except Exception:
                if exception:
                    raise
                logger.warning(
                    'unable to drop \'%s\' constraint on table %s!',
                    ident, self.table_name)
        self._update_definitions(constraints=True)

    def drop_column(self, column_name, exception=False):
        if not self.column_exist(column_name):
            return

        with Transaction().connection.cursor() as cursor:
            try:
                cursor.execute(
                    'ALTER TABLE `%s` DROP COLUMN `%s`' %
                    (self.table_name, column_name))

            except Exception:
                if exception:
                    raise
                logger.warning(
                    'unable to drop \'%s\' column on table %s!',
                    column_name, self.table_name)
        self._update_definitions(columns=True)

    @staticmethod
    def drop_table(model, table, cascade=False):
        cursor = Transaction().connection.cursor()
        cursor.execute('DELETE from ir_model_data where '
            'model = %s', model)

        query = 'DROP TABLE `%s`' % table
        if cascade:
            query = query + ' CASCADE'
        cursor.execute(query)

    def _column_definition(self, column_name, typname=None, nullable=None,
            size=None, default=None):
        if typname is None:
            typname = self._columns[column_name]['typname']
        if nullable is None:
            nullable = self._columns[column_name]['nullable']
        if size is None:
            size = self._columns[column_name]['size']
        if default is None:
            default = self._columns[column_name]['default']
        res = ''
        if typname == 'varchar':
            if int(size) > 255:
                size = 255
            res = 'varchar(%s)' % str(size)
        elif typname == 'decimal':
            res = 'decimal(65, 30)'
        elif typname == 'double':
            res = 'double(255, 15)'
        else:
            res = typname
        # Default value for timestamp doesn't work
        if typname == 'timestamp' and not nullable:
            nullable = True
        if nullable:
            res += ' NULL'
        else:
            res += ' NOT NULL'
        if default is not None:
            res += ' DEFAULT %s' % default
        return res<|MERGE_RESOLUTION|>--- conflicted
+++ resolved
@@ -93,11 +93,7 @@
             cursor.execute('ALTER TABLE `%s` '
                 'RENAME COLUMN `%s` TO `%s`'
                 % (self.table_name, old_name, new_name))
-<<<<<<< HEAD
-            self._update_definitions()
-=======
             self._update_definitions(columns=True)
->>>>>>> 32fdf010
         elif exception and self.column_exist(new_name):
             raise Exception('Unable to rename column %s.%s to %s.%s: '
                 '%s.%s already exist!'
