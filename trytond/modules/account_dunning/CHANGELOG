<<<<<<< HEAD
* Add dunning_procedure property on Move Line
=======
Version 3.6.0 - 2015-04-20
* Bug fixes (see mercurial logs for details)
* Add dunning_procedure property on Move Line
* Add support for PyPy
>>>>>>> 0581afcd

Version 3.4.0 - 2014-10-20
* Bug fixes (see mercurial logs for details)

Version 3.2.0 - 2014-04-21
* Bug fixes (see mercurial logs for details)

Version 3.0.0 - 2013-10-21
* Initial release<|MERGE_RESOLUTION|>--- conflicted
+++ resolved
@@ -1,11 +1,7 @@
-<<<<<<< HEAD
-* Add dunning_procedure property on Move Line
-=======
 Version 3.6.0 - 2015-04-20
 * Bug fixes (see mercurial logs for details)
 * Add dunning_procedure property on Move Line
 * Add support for PyPy
->>>>>>> 0581afcd
 
 Version 3.4.0 - 2014-10-20
 * Bug fixes (see mercurial logs for details)
