--- conflicted
+++ resolved
@@ -1,24 +1,3 @@
-<<<<<<< HEAD
-Version 3.8.5 - 2016-04-06
-* Bug fixes (see mercurial logs for details)
-
-Version 3.8.4 - 2016-03-14
-* Bug fixes (see mercurial logs for details)
-* Limit the login size in LoginAttempt
-
-Version 3.8.3 - 2016-02-06
-* Bug fixes (see mercurial logs for details)
-* Strip and unquote double-quote from Postgresql schema in search_path
-* Don't read historized user when evaluating record rules as it could lead to
-  past privilege escalation.
-
-Version 3.8.2 - 2016-01-11
-* Bug fixes (see mercurial logs for details)
-
-Version 3.8.1 - 2015-12-16
-* Bug fixes (see mercurial logs for details)
-* Check all fields when writing a sequence of records, values (CVE-2015-0861)
-=======
 Version 4.0.0 - 2016-05-02
 * Bug fixes (see mercurial logs for details)
 * Add sendmail module to send transactional email
@@ -48,7 +27,6 @@
 * Add parent_of operator
 * Enforce type of inheriting view
 * Use instance context in translated descriptor of Selection
->>>>>>> 32fdf010
 
 Version 3.8.0 - 2015-11-02
 * Bug fixes (see mercurial logs for details)
