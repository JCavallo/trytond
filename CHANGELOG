<<<<<<< HEAD
Version 4.8.4 - 2018-08-20
* Bug fixes (see mercurial logs for details)

Version 4.8.3 - 2018-08-03
* Bug fixes (see mercurial logs for details)

Version 4.8.2 - 2018-07-05
* Bug fixes (see mercurial logs for details)

* BUG#9523 Add ttl on redis cache, default 12 hours, configurable on config and on code
* BUG#9502 Don't auto_uninstall modules

Version 4.8.1 - 2018-05-21
* Bug fixes (see mercurial logs for details)
=======
Version 5.0.0 - 2018-10-01
* Bug fixes (see mercurial logs for details)
* Allow non translatable reports
* Replace hard coded 'state' by '_transition_state' in copy
* Support dotted notation in copy default
* Allow callable in copy default
* Add bus system
* Allow to set any default configuration value from environment
* Clear existing session when password is changed
* Manage session with max_age and timeout
* Use passlib to hash and update password
* Remove unique constraint on attachment name
* New icons
* Add pyson TimeDelta
* Remove button if it is not allowed to access some of its dependant fields
* Add support for Python 3.7
* Add transactional queue and workers
* Add __table_handler__ to ModelSQL
* Support partial index
* Allow to use SQL expression for index action
* Add cache clean timeout configuration
* Implicit conversion to boolean in PYSON statement
* Add domain to dictionary schema
* Fill main language in ir.configuration at database initialization
* Remove support for Python 2.7
* Check Rule also after modification
* Check Rule after indirect fields
* Allow to define view id in switch client action
* Do not validate Function fields even with setter
* Simplify the creation of dependencies graph
* Make depends on methods generic to any method
* Add width/height attribute to notebook
* Allow to call set_lang with None and language instance
* Add hostname configuration to list database
* Add tree mixin
* Rename "install-dependences" into "activate-dependencies"
* Use recursive common table expression for child_of/parent_of operators
* Add sql_cast on Field
>>>>>>> 203f87c6

Version 4.8.0 - 2018-04-23
* Bug fixes (see mercurial logs for details)
* Add index method to order field set calls
* Add deactivable mixin
* Ensure active field is present on tree view
* Manage depends xml attribute on field tag
* Add expand attribute on group tag
* Add depends on Pool.register
* Add Exclude constraint
* Allow to perform unaccented searches on Char fields
* Always raise exception in table handler
* Simplify API for Session: new, remove, check and reset
* Ensure that all buttons are registered in ir.model.button
* Make trytond-admin ask for admin email
* Add option to set admin email with trytond-admin
* Add option to reset admin password with trytond-admin
* Add reset password button
* Add depends on Button
* Add ModelData.has_model cache for ModelStorage.check_xml_record
* Limit authentication attempt per IP network
* Manage 'X-Forwarded' headers from proxies
* Add '_request' attribute to Transaction context
* Delete translations on deletion only when model has translatable field
* Remove MySQL backend
* Add keyword attribute to button tag
* Allow field name on image tag
* Remove unoconv and call soffice directly
* Allow to include mixin to pool objects
* Improve validation of PYSON domain
* Use JSON canonical form for Dict value
* Remove rules on user
* Add monetary formatting to language
* Add exceptional parent language
* Add get method on ir.lang
* Convert format, currency and strftime of ir.lang into instance methods

Version 4.6.3 - 2018-03-01
* Bug fixes (see mercurial logs for details)

Version 4.6.2 - 2018-01-04
* Bug fixes (see mercurial logs for details)

Version 4.6.1 - 2017-12-04
* Bug fixes (see mercurial logs for details)

Version 4.6.0 - 2017-10-30
* Bug fixes (see mercurial logs for details)
* Add support for Python 3.6
* Remove support for Python 3.3
* Move handling of sequences to the Database object
* Allow to add tests through entry points
* Add translated descriptor for Reference field
* Implement alter_type and alter_size for sqlite backend
* Add a maximum size for request
* Add support for single record report
* Add support for Flat OpenDocument
* Add get_email in trytond.report
* Replace plain extension by txt
* Support test database cache for remote postgresql
* Increase session randomness to 32 bytes
* Allow to specify datetime related values in XML files
* Add environment variables to wsgi script
* Add unique ids check on RPC
* Assert unique records on ModelView.button and Workflow.transition
* Add test for function field methods
* Add option install module dependencies with trytond-admin
* Add localhost_name and timeout as get_smtp_server uri parameters
* Delete missing modules not activated when updating module list
* Remove empty pages from notebook
* Allow to store Dict as JSON on the database

Version 4.4.0 - 2017-05-01
* Bug fixes (see mercurial logs for details)
* Sanitize path in file_open against suffix (CVE-2017-0360)
* Add constraint on user password
* Remove Property field
* Add MultiValueMixin and ValueMixin
* Use sql type in column creation
* Use generic SQL type in field and let backend determine the SQLType
* Add filter to xxx2Many fields
* Add NULLS ordering
* Add context domain on ir.action.act_window
* Allow None limit in action window
* Add has_window_functions on Database
* Allow Many2One on ModelSQL to target ModelStorage
* Manage Cache in Transaction
* Allow to register multiple exit functions on Transaction
* Return 429 status when too many login attempts
* Add set_rpc on Field
* Add has_select_for on Database
* Store custom report translation in separate module
* Add form action keyword for set/synchronize translation on report and view
* Add negative value for col attribute
* Allow to use domain_<field name> method with Function fields
* Validate wizard definition on module tests
* Remove order constraint on register ModelSQL
* Add relate from report to translations

Version 4.2.0 - 2016-11-28
* Bug fixes (see mercurial logs for details)
* Add toolbar attribute for richtext widget
* Add PYSON widget
* Allow to define the text color and background color in calendar view
* Allow to override cache implementation
* Add button rule
* Allow to specify translatable languages in trytond-admin
* Add datetime_field on Reference
* Merge Spanish's into Spanish (Latin American)
* Do not check write access on model for wizard with groups
* Add user application
* Add sequence_ordered
* Remove most country specific code in languages
* Add support for derivative translations
* Remove IDENTIFIER regexp on ir.model and ir.model.field
* Enforce suffix and prefix to have id or name
* Sanitize path in file_open (CVE-2016-1242)
* Prevent read of user password hash (CVE-2016-1241)
* Add database dump cache for tests
* Remove unused tools: find_in_path, exec_command_pipe and mod10r
* Implementation of drop_column for SQLite
* Allow to pass many configuration files
* Remove translate on field name of User
* Allow to define the default mode in calendar view
* Use 'default_rec_name' context key in Model.default_get
* Add option to store Attachment in database
* Allow to store Binary field in filestore
* Add filestore module
* Allow None in Greater/Less PYSON
* Add option to set admin password with trytond-admin
* Remove super password
* Remove database management from RPC
* Remove ModelView.view_header_get
* Remove string attribute from views
* Don't check write access on model for button with groups
* Limit readonly state for xxx2Many
* Add option to update modules list with trytond-admin
* Use home directory as default path for database and web root.
* Add count option on Action Window Domains
* Remove window_name on Action Window
* Return the calling keyword in ActionKeyword.get_keywords
* Add customizable login process
* Allow to customize the substitutions used on sequence
* Allow PYSON in tree_invisible attribute

Version 4.0.0 - 2016-05-02
* Bug fixes (see mercurial logs for details)
* Add sendmail module to send transactional email
* Support Two-Phase Commit in Transaction
* Allow Report to generate text plain, XML, HTML and XHTML
* Add workflow graph on ir.model
* Add context model on ir.action.act_window
* Switch to WSGI API
* Limit the login size in LoginAttempt
* Remove LocalDict from tools
* Add LRUDictTransaction
* Follow PEP-0249 for Database, Transaction and Cursor
* Add Python3 support
* Make TestCase create and drop its database
* Add with_transaction decorator for tests
* Add note on resources
* Add 'where' operator for xxx2many fields
* Strip and unquote double-quote from Postgresql schema in search_path
* Move webdav into a separate module
* Don't read historized user when evaluating record rules as it could lead to
  past privilege escalation.
* Only rebuild mptt tree if left or right values have their default values
* Allow nested inherited view
* Add button on cron to run once
* Check all fields when writing a sequence of records, values (CVE-2015-0861)
* Add view_ids on tree view
* Add parent_of operator
* Enforce type of inheriting view
* Use instance context in translated descriptor of Selection

Version 3.8.0 - 2015-11-02
* Bug fixes (see mercurial logs for details)
* Add test for all field methods
* Load po files also in 'override' subdirectory
* Add support for float and integer on Property fields
* Remove foreign-key on create_uid and write_uid
* Prevent deletion of any user
* Manage PostgreSQL schema
* Remove colors attribute on tree view
* Remove style on Report
* Add StateReport to Wizard
* Allow to override ModelSQL._table
* Allow to import backend from entry points
* Add reversed operators to PYSON expressions
* Explicity raise error when creating/writing/deleting models with table_query
* Use CURRENT_TIMESTAMP instead of now
* Use Constraint instance in ModelSQL._sql_constraints
* Only return default record if no domain supplied on ModelSingleton search
* Rule.domain_get returns a domain and Rule.query_get a SQL query
* Add target_search option to Many2One
* Add tables argument to ModelSQL.search_domain
* Rename ir.module.module* into ir.module*

Version 3.6.0 - 2015-04-20
* Bug fixes (see mercurial logs for details)
* Use bytes and bytearray for Binary
* Add button_change
* Add support for PyPy
* Add support for psycopg2cffi
* Add noeval on PYSONDecoder
* Add __repr__ to PYSON
* Remove safe_eval
* Add ModelView.view_attributes
* Add pyson attribute on data field tag
* Changed into JSON:
    - record rule domain
    - trigger condition
    - 'states', 'domain', 'spell' and 'colors' view attributes
    - view domain
    - 'email', 'domain', 'context', 'order' and 'search_value' action fields
* Add product attribute on form view for One2Many
* Remove float_time widget
* Add TimeDelta field
* search_global yields record instead of id
* Add ModelTestCase
* Add test for missing default model access
* Report API refactorization
* Add test for access rights of menu and actions
* Allow to use the dotted notation for order parameters
* Use action_id to find report to use
* Allow custom StateView without Model
* Remove Pool.object_name_list
* Add translated descriptor for Dict field
* Clean private context keyword in RPC
* Add cache section in configuration
* Use dualmethod on ModelStorage.save
* New API for on_change: instance changes
* Add restore_history_before on ModelSQL
* Remove img_{width,height} form attributes

Version 3.4.0 - 2014-10-20
* Bug fixes (see mercurial logs for details)
* Use literal_eval instead of safe_eval (CVE-2014-6633)
* Prevent double underscore in safe_eval (CVE-2014-6633)
* Add pre-validation on button
* Model and Field access checked only if _check_access is set
* Add check_access to RPC
* Add check_access to Wizard and Report
* Add support for domain_<field name> method
* Refactor configuration file and command line
* Use the context of the relation field for instanciation
* Use a configuration field for logging
* Add translated descriptor for Selection field
* Add tree_state attribute on tree view
* Allow to sync XML data
* Remove on_change calls in Model.default_get
* Add group call to on_change
* Add UnionMixin
* Allow to disable sorting of dictionary field's selection
* Add active field to views of action window
* Make global cache depends on explicit context keys
* Don't add to global cache Binary fields
* Add MatchMixin
* Add image widget to tree
* Remove context, current_date and time from record rule evaluation

Version 3.2.0 - 2014-04-21
* Bug fixes (see mercurial logs for details)
* Add restore_history to ModelSQL
* Add history revisions
* Add the multi selection widget
* Add index to one2many's on_change
* Remove auto-refresh on Action Window
* Add support of domain for non-relation field
* Manage microseconds in JSON-RPC and XML-RPC
* Remove Sha field
* Add password widget
* Add Len to PYSON
* Use bcrypt to hash password if possible
* Use a sequence of ids, values to set fields
* Client side actions on button and wizard
* Add depends attribute to data tag
* Add tree_invisible attribute to button in tree view
* Drop support of Python 2.6
* Deprecate on_change, on_change_with, selection_change_with and autocomplete
  field arguments
* Add fields.depends decorator
* Add run-tests
* Validate only modified and dependant fields on model write
* Improve error messages by showing the failing value
* Remove relation field actions:
    - delete_all
    - unlink_all
    - set
* Rename relation field action unlink into remove
* Use a sequence of records, values in write
* set_context of Transaction.set_user is restricted to root
* Add a "copy" action to One2Many and Many2Many's set method
* Force UTC as timezone (migration script available on tryton-tools)
* Add relation_field for many2one

Version 3.0.0 - 2013-10-21
* Bug fixes (see mercurial logs for details)
* Allow customization of translation in po files
* Use python-sql
* Add convert_domain method on Fields
* Add sql_format and sql_type methods on Fields
* Allow to return a full domain for Function.searcher
* Replace static backend by dynamic get method
* Replace order_field by order_<field name> method
* Allow field One2One in check_recursion
* Remove the default order on MPTT
* Add grouped attribute to data tag
* Store selection tree state
* Add order to Action Window
* Add factor on number fields
* Add calendar view
* Remove request

Version 2.8.0 - 2013-04-22
* Bug fixes (see mercurial logs for details)
* Allow to search on target of Reference field
* Remove _inherits
* Add dynamic label
* Add prefix, suffix on tree view
* Replace _constraints with validate in ModelStorage
* Add selection_change_with on Selection and Reference fields
* Add Dict fields
* Remove unique constraint on model and field access
* Use lists of values in create
* (Field, Operator, Operand) are replaced by Domain on Rule
* Add global search
* Replace view shortcut by menu favorite
* Store default language in database
* Add icon attribute on fields
* Prevent Wizard State name to start with '_'
* Add completion attribute for Many2One, Many2Many and One2Many
* Add ViewSearch
* Add domains on Action Window

Version 2.6.0 - 2012-10-22
* Bug fixes (see mercurial logs for details)
* Add pre-validation
* Allow to use XML file for views
* Add RPC definition
* Repace BrowseRecord by Model instance
* Replace Cache decorator by a simple LRU Cache
* Remove Cacheable
* Remove _description
* Rename _name by __name__
* Use class in Pool
* Fix search button clause in ModelButton.get_groups (CVE-2012-2238)
* Merge all kind of buttons
* Use XML id for board action instead of id
* Add states attribute to notebook
* Allow to use tuple for Reference
* Add constant interpolation on line graph
* Add create/delete field access
* Add dynamic size limit on the One2Many, Many2Many and Char
* Replace __tryton__.py by tryton.cfg
* Allow to use Reference field in One2Many & Many2Many
* Remove hexmd5 from ModelView.fields_view_get
* Allow client to manage model access
* Add time format validation
* Remove ModelSQL.default_sequence

Version 2.4.0 - 2012-04-23
* Bug fixes (see mercurial logs for details)
* Don't allow rpc call on ModelStorage without ModelView (CVE-2012-0215)
* Add shared WebDAV
* Remove workflow module
* Simplify workflow engine
* Add ir.model.button for access rights
* Replace fill by expand
* Integer, Numeric and Float allow None as value
* NULL value is None and not False
* Replace user action by a list of actions
* Add group call to on_change_with
* Allow to get fuzzy translation
* Allow to customize server timezone
* Add richtext widget for WYSIWYG editor
* Add support of fields.Time
* Replace nested view by reference id
* Remove underscore to ir.translation methods
* Add default database language code
* Add extras_depend to module definition
* Store session in database
* New Wizard design
* Add pyson.Id
* Use XML-RPC struct for Decimal and Date
* Remove change_default on fields

Version 2.2.0 - 2011-10-24
* Bug fixes (see mercurial logs for details)
* Remove name field in ir.property
* Add wizard to show views
* Switched from .csv to .po for translations
* Search on Many2One fields include inactive records
* Change select on fields into Boolean
* Change format of search_value on ir.action.act_window
* Manage relation field access
* Support size format in context for Binary fields
* Use buffer for Binary fields
* No more store Binary fields in base64
* Remove tabpos attribute on notebook
* Make PYSON more Pythonic
* Add readonly on Transaction
* Add has_returning on Cursor
* Remove use of python code in workflow XML
* Use SQL sequence on PostgreSQL for ir.sequence
* Allow to specify more than one interface
* Use unoconv for report format conversion
* Allow to use any Opendocument as report template
* Drop NetRPC and activate JSON-RPC by default
* Remove ir.action.wizard_size
* Rename expand and fill attributes into yexpand and yfill
* Add xalign and yalign as field attributes
* Drop support of Python 2.5
* Remove support of Many2Many field in record XML
* Change Pool into a Singleton
* Remove support of zipped modules

Version 2.0.0 - 2011-04-26
* Bug fixes (see mercurial logs for details)
* Use md5 hash for indexing translation
* Merge tree and list views
* Added autocompletion on fields.Char
* Remove ir.default
* Add type, last user and last modification on ir.attachment
* Rename datas into data on ir.attachment
* Add new configuration option to prevent database listing
* Add warning to wizards
* Add server-side icons
* Add support for file link to BinaryField
* Add model field access
* Add loading attribute on fields
* Remove priority attribute on fields
* Model doesn't convert anymore ids for inherited methods
* Remove required attribute on Boolean fields
* Add One2One field
* Add AUTOINCREMENT to sqlite primary key

Version 1.8.0 - 2010-11-01
* Bug fixes (see mercurial logs for details)
* Add timestamp sequence
* New transaction management
* Make _timestamp numeric instead of datetime to work with XML-RPC and JSON-RPC
* Add ir.trigger to trigger ModelStorage change
* Add default value to Boolean fields at database level

Version 1.6.0 - 2010-05-08
* Bug fixes (see mercurial logs for details)
* Add symbol parameter to formatLang
* searcher on Function fields take only one domain clause as argument
* Use a Reference field on ir.attachment to store resource informations
  Improve the ir.attachment views to be usable on the client side
* Use basic access authentication for XML-RPC
* Replace child{1,2} attributes in xml views by a unique child
* Models that uses _inherits will search in inherited parents for missing functions
* Remove ids from on_change* calls
* Improve search on translatable fields
* export_data return empty value for invisible fields
* Don't allow to use float in Numeric fields
* set/get function on Fields take a list of ids
* New interface for Function/Property fields
  Take a Field as first argument instead of many separate arguments
  Remove static arguments
* Fix Float and Numeric for lost of precision
* Add decimal digits validation on fields
* Improve unittests to run trytond from tests
  Use sqlite as default backend
  Add skiptest attribute to data tag
  Add option to test_tryton to run tests from all modules
* Add MySQL backend
* Refactoring by validation with pylint
* Modify ondelete attribute of Many2One according to required attribute value
* Refactor import_data of ModelStorage
* Raise exception when search function is missing on Function fields
* Add LRU memoization, use it to cache compiled code for safe_eval.
* Add PySON to replace python string evaluation on client side
* Add JSON-RPC
* Add groups on Sequence Types and add rules on sequence based on it.
* Ignore Fields that starts with "_"
* Add comment on table and field for postgresql backend
* Remove egenix-mx-base and replace it by python-dateutil
* Add cache to safe_eval
* Rename HttpDaemon into XMLRPCDaemon
* Improve TranslateFactory to fetch all translations for a report in one query
* Handle displayname on webdav.collection
* Handle current-user-privilege-set on webdav.collection

Version 1.4.0 - 2009-10-19
* Bug fixes (see mercurial logs for details)
* Add datetime_field on xxx2Many to use a specific _datetime when reading the related record
* Add new tool safe_eval
* Handle sequence and history renaming when renaming table
* Add old_password to set_preferences of res.user on password change
* Allow to drop constraint, index and foreign key with custom table name
* Added column_rename on TableHandler
* Add new tool reduce_ids
* Add limit_clause function on cursor
* Fill the cursor cache at search
* Allow rpc on today of ir.date
* Use the module dependency order to apply views that inherits
* Allow to update database at the end of restore
* Add ir.model.access check get and set of ir.property
* Add ModelSingleton
* Move login test in res.user
* Rename osv into model on workflow
* Add logout method
* Move BrowseRecord cache onto the cursor except for Function fields
* Don't order search result if order value is []
* Add reload of modules if files have changed
* Add salt to sha of password
* Add strftime to ir.lang to handle locale's format
* Add sqlite backend
* Add validate test for required and size
* Remove _sequence on ModelSQL
* Use gzip in pysocket
* Add gzip encoding for XML-RPC
* Add report name in the result of Report.execute
* Add ir.action.wizard_size to store prefered wizard size
* Add delete_all action on One2Many field
* Read, write, create, delete permission on record rules
* Add reset_default method to ir.default
* Doesn't append '%' to "like", "ilike" clauses
* Handle database dump and restore with password
* Add float_time attribute in fields view

Version 1.2.0 - 2009-04-20
* Bug fixes (see mercurial logs for details)
* Add delete of foreign keys with ondelete CASCADE
* Add write for foreign keys with ondelete SET NULL
* Add datetime_field on Many2One to use a specific _datetime when reading the related record
* Use _datetime in context to read record value at specific datetime
* Add _history_table on ModelSQL to historize change on records
* Allow to use related fields (many2one and reference) in read
* Use rec_name function field instead of name_get and name_search
* Use a new Pool for objects
* Move workflow in ModelWorkflow and the workflow module
* Remove Service and LocalService objects
* New netrpc/xmlrpc syntax
* copy on ModelStorage copies one2many directly on the right record
* Search on translated field will search only on translated value
* Add active field on ir.action to allow better override of reports
* Add depends attributes on Column
* Make Modified Preorder Tree Traversal respects the default order of the model
* Add replace_attributes for xpath tag
* Add email parameter on report action
* Allow to inherit views from an other model
* Add user warnings
* Allow to use a list of id for copy method
* Use one lock per database
* Improve netrpc communication speed
* Add contextual domain on inherited views
* Allow to use globals in domain and states
* Add translate attribute on Selection field
* Use explicit join in search SQL query
* Fix for host with IPv6 enable but without default IPv6 route
* Allow egg installation

Version 1.0.0 - 2008-11-17
* Initial release<|MERGE_RESOLUTION|>--- conflicted
+++ resolved
@@ -1,19 +1,3 @@
-<<<<<<< HEAD
-Version 4.8.4 - 2018-08-20
-* Bug fixes (see mercurial logs for details)
-
-Version 4.8.3 - 2018-08-03
-* Bug fixes (see mercurial logs for details)
-
-Version 4.8.2 - 2018-07-05
-* Bug fixes (see mercurial logs for details)
-
-* BUG#9523 Add ttl on redis cache, default 12 hours, configurable on config and on code
-* BUG#9502 Don't auto_uninstall modules
-
-Version 4.8.1 - 2018-05-21
-* Bug fixes (see mercurial logs for details)
-=======
 Version 5.0.0 - 2018-10-01
 * Bug fixes (see mercurial logs for details)
 * Allow non translatable reports
@@ -52,7 +36,6 @@
 * Rename "install-dependences" into "activate-dependencies"
 * Use recursive common table expression for child_of/parent_of operators
 * Add sql_cast on Field
->>>>>>> 203f87c6
 
 Version 4.8.0 - 2018-04-23
 * Bug fixes (see mercurial logs for details)
