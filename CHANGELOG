--- conflicted
+++ resolved
@@ -1,10 +1,7 @@
-<<<<<<< HEAD
-=======
 * Strip and unquote double-quote from Postgresql schema in search_path
 * Don't read historized user when evaluating record rules as it could lead to
   past privilege escalation.
 
->>>>>>> f93a63a0
 Version 3.8.2 - 2016-01-11
 * Bug fixes (see mercurial logs for details)
 
