--- conflicted
+++ resolved
@@ -1,16 +1,14 @@
-<<<<<<< HEAD
+Version 4.8.4 - 2018-08-20
+* Bug fixes (see mercurial logs for details)
+
+Version 4.8.3 - 2018-08-03
+* Bug fixes (see mercurial logs for details)
+
+Version 4.8.2 - 2018-07-05
+* Bug fixes (see mercurial logs for details)
+
 * BUG#9523 Add ttl on redis cache, default 12 hours, configurable on config and on code
 * BUG#9502 Don't auto_uninstall modules
-=======
-Version 4.8.4 - 2018-08-20
-* Bug fixes (see mercurial logs for details)
-
-Version 4.8.3 - 2018-08-03
-* Bug fixes (see mercurial logs for details)
-
-Version 4.8.2 - 2018-07-05
-* Bug fixes (see mercurial logs for details)
->>>>>>> 0e48bf54
 
 Version 4.8.1 - 2018-05-21
 * Bug fixes (see mercurial logs for details)
@@ -50,10 +48,6 @@
 * Add exceptional parent language
 * Add get method on ir.lang
 * Convert format, currency and strftime of ir.lang into instance methods
-<<<<<<< HEAD
-* Add width/height attribute to notebook
-* Add expand attribute on group tag
-* Add keyword attribute to button tag
 
 Version 4.6.3 - 2018-03-01
 * Bug fixes (see mercurial logs for details)
@@ -63,8 +57,6 @@
 
 Version 4.6.1 - 2017-12-04
 * Bug fixes (see mercurial logs for details)
-=======
->>>>>>> 0e48bf54
 
 Version 4.6.0 - 2017-10-30
 * Bug fixes (see mercurial logs for details)
