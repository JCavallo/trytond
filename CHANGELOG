--- conflicted
+++ resolved
@@ -1,14 +1,4 @@
-<<<<<<< HEAD
-Version 4.0.6 - 2016-12-17
-* Bug fixes (see mercurial logs for details)
-
-Version 4.0.5 - 2016-11-06
-* Bug fixes (see mercurial logs for details)
-
-Version 4.0.4 - 2016-08-30
-=======
 Version 4.2.0 - 2016-11-28
->>>>>>> 5b151ee4
 * Bug fixes (see mercurial logs for details)
 * Add toolbar attribute for richtext widget
 * Add PYSON widget
